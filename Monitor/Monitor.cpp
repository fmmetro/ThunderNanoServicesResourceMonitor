--- conflicted
+++ resolved
@@ -105,12 +105,6 @@
         } else if ((request.Verb == Web::Request::HTTP_POST) && (request.HasBody())) {
             Core::ProxyType<const Monitor::Data> body(request.Body<const Monitor::Data>());
             string observable = body->Observable.Value();
-<<<<<<< HEAD
-            uint32_t restartLimit = body->RestartLimit.Value();
-            TRACE(Trace::Information, (_T("Sets Restart Limit :%d"), restartLimit));
-            _monitor->Update(observable, restartLimit);
-        } else {
-=======
             MonitorObjects::MonitorObject::RestartSettings operationalRestartSettings;
             operationalRestartSettings.Limit = body->OperationalRestartSettings.Limit.Value();
             operationalRestartSettings.WindowSeconds = body->OperationalRestartSettings.WindowSeconds.Value();
@@ -123,7 +117,6 @@
             _monitor->Update(observable, operationalRestartSettings, memoryRestartSettings);
         }
         else {
->>>>>>> ef8aa6e9
             result->ErrorCode = Web::STATUS_BAD_REQUEST;
             result->Message = _T(" could not handle your request.");
         }
