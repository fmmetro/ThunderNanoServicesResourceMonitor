#ifndef __MONITOR_H
#define __MONITOR_H

#include "Module.h"
#include <interfaces/IMemory.h>

<<<<<<< HEAD
=======
#include <limits>
>>>>>>> ef8aa6e9
#include <string>

static uint32_t gcd(uint32_t a, uint32_t b)
{
    return b == 0 ? a : gcd(b, a % b);
}

namespace WPEFramework {
namespace Plugin {

    class Monitor : public PluginHost::IPlugin, public PluginHost::IWeb {
    private:
        struct RestartSettings : public Core::JSON::Container {
            RestartSettings& operator=(const RestartSettings& other) = delete;

            RestartSettings() : Core::JSON::Container()
            {
                Add(_T("limit"), &Limit);
                Add(_T("windowseconds"), &WindowSeconds);
            }
            RestartSettings(const RestartSettings& copy)
                : Limit(copy.Limit)
                , WindowSeconds(copy.WindowSeconds)
            {
                Add(_T("limit"), &Limit);
                Add(_T("windowseconds"), &WindowSeconds);
            }

            Core::JSON::DecSInt32 Limit;
            Core::JSON::DecSInt32 WindowSeconds;
        };

    public:
        class MetaData {
        public:
            MetaData()
                : _resident()
                , _allocated()
                , _shared()
                , _process()
                , _operational(false)
            {
            }
            MetaData(const MetaData& copy)
                : _resident(copy._resident)
                , _allocated(copy._allocated)
                , _shared(copy._shared)
                , _process(copy._process)
                , _operational(copy._operational)
            {
            }
            ~MetaData()
            {
            }

        public:
            void Measure(Exchange::IMemory* memInterface)
            {
                _resident.Set(memInterface->Resident());
                _allocated.Set(memInterface->Allocated());
                _shared.Set(memInterface->Shared());
                _process.Set(memInterface->Processes());
            }
            void Operational(const bool operational)
            {
                _operational = operational;
            }
            void Reset()
            {
                _resident.Reset();
                _allocated.Reset();
                _shared.Reset();
                _process.Reset();
            }

        public:
            inline const Core::MeasurementType<uint64_t>& Resident() const
            {
                return (_resident);
            }
            inline const Core::MeasurementType<uint64_t>& Allocated() const
            {
                return (_allocated);
            }
            inline const Core::MeasurementType<uint64_t>& Shared() const
            {
                return (_shared);
            }
            inline const Core::MeasurementType<uint8_t>& Process() const
            {
                return (_process);
            }
            inline bool Operational() const
            {
                return (_operational);
            }

        private:
            Core::MeasurementType<uint64_t> _resident;
            Core::MeasurementType<uint64_t> _allocated;
            Core::MeasurementType<uint64_t> _shared;
            Core::MeasurementType<uint8_t> _process;
            bool _operational;
        };

        class Data : public Core::JSON::Container {
        public:
            class MetaData : public Core::JSON::Container {
            public:
                class Measurement : public Core::JSON::Container {
                public:
                    Measurement()
                        : Core::JSON::Container()
                    {
                        Add(_T("min"), &Min);
                        Add(_T("max"), &Max);
                        Add(_T("average"), &Average);
                        Add(_T("last"), &Last);
                    }
                    Measurement(const uint64_t min, const uint64_t max, const uint64_t average, const uint64_t last)
                        : Core::JSON::Container()
                    {
                        Add(_T("min"), &Min);
                        Add(_T("max"), &Max);
                        Add(_T("average"), &Average);
                        Add(_T("last"), &Last);

                        Min = min;
                        Max = max;
                        Average = average;
                        Last = last;
                    }
                    Measurement(const Core::MeasurementType<uint64_t>& input)
                        : Core::JSON::Container()
                    {
                        Add(_T("min"), &Min);
                        Add(_T("max"), &Max);
                        Add(_T("average"), &Average);
                        Add(_T("last"), &Last);

                        Min = input.Min();
                        Max = input.Max();
                        Average = input.Average();
                        Last = input.Last();
                    }
                    Measurement(const Core::MeasurementType<uint8_t>& input)
                        : Core::JSON::Container()
                    {
                        Add(_T("min"), &Min);
                        Add(_T("max"), &Max);
                        Add(_T("average"), &Average);
                        Add(_T("last"), &Last);

                        Min = input.Min();
                        Max = input.Max();
                        Average = input.Average();
                        Last = input.Last();
                    }
                    Measurement(const Measurement& copy)
                        : Core::JSON::Container()
                        , Min(copy.Min)
                        , Max(copy.Max)
                        , Average(copy.Average)
                        , Last(copy.Last)
                    {
                        Add(_T("min"), &Min);
                        Add(_T("max"), &Max);
                        Add(_T("average"), &Average);
                        Add(_T("last"), &Last);
                    }
                    ~Measurement()
                    {
                    }

                public:
                    Measurement& operator=(const Measurement& RHS)
                    {
                        Min = RHS.Min;
                        Max = RHS.Max;
                        Average = RHS.Average;
                        Last = RHS.Last;

                        return (*this);
                    }
                    Measurement& operator=(const Core::MeasurementType<uint64_t>& RHS)
                    {
                        Min = RHS.Min();
                        Max = RHS.Max();
                        Average = RHS.Average();
                        Last = RHS.Last();

                        return (*this);
                    }

                public:
                    Core::JSON::DecUInt64 Min;
                    Core::JSON::DecUInt64 Max;
                    Core::JSON::DecUInt64 Average;
                    Core::JSON::DecUInt64 Last;
                };

            public:
                MetaData()
                    : Core::JSON::Container()
                    , Allocated()
                    , Resident()
                    , Shared()
                    , Process()
                    , Operational()
                    , Count()
                {
                    Add(_T("allocated"), &Allocated);
                    Add(_T("resident"), &Resident);
                    Add(_T("shared"), &Shared);
                    Add(_T("process"), &Process);
                    Add(_T("operational"), &Operational);
                    Add(_T("count"), &Count);
                }
                MetaData(const Monitor::MetaData& input)
                    : Core::JSON::Container()
                {
                    Add(_T("allocated"), &Allocated);
                    Add(_T("resident"), &Resident);
                    Add(_T("shared"), &Shared);
                    Add(_T("process"), &Process);
                    Add(_T("operational"), &Operational);
                    Add(_T("count"), &Count);

                    Allocated = input.Allocated();
                    Resident = input.Resident();
                    Shared = input.Shared();
                    Process = input.Process();
                    Operational = input.Operational();
                    Count = input.Allocated().Measurements();
                }
                MetaData(const MetaData& copy)
                    : Core::JSON::Container()
                    , Allocated(copy.Allocated)
                    , Resident(copy.Resident)
                    , Shared(copy.Shared)
                    , Process(copy.Process)
                    , Operational(copy.Operational)
                    , Count(copy.Count)
                {
                    Add(_T("allocated"), &Allocated);
                    Add(_T("resident"), &Resident);
                    Add(_T("shared"), &Shared);
                    Add(_T("process"), &Process);
                    Add(_T("operational"), &Operational);
                    Add(_T("count"), &Count);
                }
                ~MetaData()
                {
                }

                MetaData& operator=(const MetaData& RHS)
                {
                    Allocated = RHS.Allocated;
                    Resident = RHS.Resident;
                    Shared = RHS.Shared;
                    Process = RHS.Process;
                    Operational = RHS.Operational;
                    Count = RHS.Count;

                    return (*this);
                }
                MetaData& operator=(const Monitor::MetaData& RHS)
                {
                    Allocated = RHS.Allocated();
                    Resident = RHS.Resident();
                    Shared = RHS.Shared();
                    Process = RHS.Process();
                    Operational = RHS.Operational();
                    Count = RHS.Allocated().Measurements();

                    return (*this);
                }

            public:
                Measurement Allocated;
                Measurement Resident;
                Measurement Shared;
                Measurement Process;
                Core::JSON::Boolean Operational;
                Core::JSON::DecUInt32 Count;
            };

        private:
            Data& operator=(const Data&);

        public:
            Data()
                : Core::JSON::Container()
                , Name()
                , Measurement()
            {
                Add(_T("name"), &Name);
                Add(_T("measurment"), &Measurement);
                Add(_T("observable"), &Observable);
                Add(_T("operationalrestartsettings"), &OperationalRestartSettings);
                Add(_T("memoryrestartsettings"), &MemoryRestartSettings);
            }
            Data(const string& name, const Monitor::MetaData& info)
                : Core::JSON::Container()
            {
                Add(_T("name"), &Name);
                Add(_T("measurment"), &Measurement);

                Name = name;
                Measurement = info;
            }
            Data(const Data& copy)
                : Core::JSON::Container()
                , Name(copy.Name)
                , Measurement(copy.Measurement)
                , Observable(copy.Observable)
                , OperationalRestartSettings(copy.OperationalRestartSettings)
                , MemoryRestartSettings(copy.MemoryRestartSettings)
            {
                Add(_T("name"), &Name);
                Add(_T("measurment"), &Measurement);
                Add(_T("observable"), &Observable);
                Add(_T("operationalrestartsettings"), &OperationalRestartSettings);
                Add(_T("memoryrestartsettings"), &MemoryRestartSettings);
            }
            ~Data()
            {
            }

        public:
            Core::JSON::String Name;
            MetaData Measurement;
            Core::JSON::String Observable;
            RestartSettings OperationalRestartSettings;
            RestartSettings MemoryRestartSettings;
        };

    private:
        Monitor(const Monitor&);
        Monitor& operator=(const Monitor&);

        class Config : public Core::JSON::Container {
        private:
            Config(const Config&);
            Config& operator=(const Config&);

        public:
            class Entry : public Core::JSON::Container {
            private:
                Entry& operator=(const Entry& RHS);

            public:
                Entry()
                    : Core::JSON::Container()
                {
                    Add(_T("callsign"), &Callsign);
                    Add(_T("memory"), &MetaData);
                    Add(_T("memorylimit"), &MetaDataLimit);
                    Add(_T("operational"), &Operational);
                    Add(_T("operationalrestartsettings"), &OperationalRestartSettings);
                    Add(_T("memoryrestartsettings"), &MemoryRestartSettings);
                }
                Entry(const Entry& copy)
                    : Core::JSON::Container()
                    , Callsign(copy.Callsign)
                    , MetaData(copy.MetaData)
                    , MetaDataLimit(copy.MetaDataLimit)
                    , Operational(copy.Operational)
                    , OperationalRestartSettings(copy.OperationalRestartSettings)
                    , MemoryRestartSettings(copy.MemoryRestartSettings)
                {
                    Add(_T("callsign"), &Callsign);
                    Add(_T("memory"), &MetaData);
                    Add(_T("memorylimit"), &MetaDataLimit);
                    Add(_T("operational"), &Operational);
                    Add(_T("operationalrestartsettings"), &OperationalRestartSettings);
                    Add(_T("memoryrestartsettings"), &MemoryRestartSettings);
                }
                ~Entry()
                {
                }

            public:
                Core::JSON::String Callsign;
                Core::JSON::DecUInt32 MetaData;
                Core::JSON::DecUInt32 MetaDataLimit;
                Core::JSON::DecSInt32 Operational;
                RestartSettings OperationalRestartSettings;
                RestartSettings MemoryRestartSettings;
            };

        public:
            Config()
                : Core::JSON::Container()
            {
                Add(_T("observables"), &Observables);
            }
            ~Config()
            {
            }

        public:
            Core::JSON::ArrayType<Entry> Observables;
        };

        class MonitorObjects : public PluginHost::IPlugin::INotification {
        private:
            MonitorObjects(const MonitorObjects&) = delete;
            MonitorObjects& operator=(const MonitorObjects&) = delete;

        public:
            class Job : public Core::IDispatchType<void> {
            private:
                Job() = delete;
                Job(const Job& copy) = delete;
                Job& operator=(const Job& RHS) = delete;

            public:
                Job(MonitorObjects* parent)
                    : _parent(*parent)
                {
                    ASSERT(parent != nullptr);
                }
                virtual ~Job()
                {
                }

            public:
                virtual void Dispatch() override
                {
                    _parent.Probe();
                }

            private:
                MonitorObjects& _parent;
            };

            class MonitorObject {
            public:
                MonitorObject() = delete;
                MonitorObject& operator=(const MonitorObject&) = delete;

                enum evaluation {
                    SUCCESFULL = 0x00,
                    NOT_OPERATIONAL = 0x01,
                    EXCEEDED_MEMORY = 0x02
                };

                typedef struct {
                    int32_t Limit;
                    int32_t WindowSeconds;
                } RestartSettings;

            public:
                MonitorObject(const bool actOnOperational, const uint32_t operationalInterval, const uint32_t memoryInterval, const uint64_t memoryThreshold, const uint64_t absTime,
                              const RestartSettings& operationalRestartSettings, const RestartSettings& memoryRestartSettings)
                    : _operationalInterval(operationalInterval)
                    , _memoryInterval(memoryInterval)
                    , _memoryThreshold(memoryThreshold * 1024)
                    , _operationalSlots(operationalInterval)
                    , _memorySlots(memoryInterval)
                    , _nextSlot(absTime)
                    , _operationalRestartCount(0)
                    , _operationalRestartWindowStart()
                    , _memoryRestartCount(0)
                    , _memoryRestartWindowStart()
                    , _operationalRestartSettings(operationalRestartSettings)
                    , _memoryRestartSettings(memoryRestartSettings)
                    , _measurement()
                    , _operationalEvaluate(actOnOperational)
                    , _source(nullptr)
                {
                    ASSERT((_operationalInterval != 0) || (_memoryInterval != 0));

                    if ((_operationalInterval != 0) && (_memoryInterval != 0)) {
                        _interval = gcd(_operationalInterval, _memoryInterval);
                    } else {
                        _interval = (_operationalInterval == 0 ? _memoryInterval : _operationalInterval);
                    }
                }
                MonitorObject(const MonitorObject& copy)
                    : _operationalInterval(copy._operationalInterval)
                    , _memoryInterval(copy._memoryInterval)
                    , _memoryThreshold(copy._memoryThreshold)
                    , _operationalSlots(copy._operationalSlots)
                    , _memorySlots(copy._memorySlots)
                    , _nextSlot(copy._nextSlot)
                    , _operationalRestartCount(copy._operationalRestartCount)
                    , _operationalRestartWindowStart(copy._operationalRestartWindowStart)
                    , _memoryRestartCount(copy._memoryRestartCount)
                    , _memoryRestartWindowStart(copy._memoryRestartWindowStart)
                    , _operationalRestartSettings(copy._operationalRestartSettings)
                    , _memoryRestartSettings(copy._memoryRestartSettings)
                    , _measurement(copy._measurement)
                    , _operationalEvaluate(copy._operationalEvaluate)
                    , _source(copy._source)
                    , _interval(copy._interval)
                {
                    if (_source != nullptr) {
                        _source->AddRef();
                    }
                }
                ~MonitorObject()
                {
                    if (_source != nullptr) {
                        _source->Release();
                        _source = nullptr;
                    }
                }

            public:
                inline bool RegisterRestart(PluginHost::IShell::reason why)
                {
                    ASSERT(why == PluginHost::IShell::MEMORY_EXCEEDED || why == PluginHost::IShell::FAILURE);
                    ASSERT(HasRestartAllowed());
                    Core::Time* restartWindowStart = nullptr;
                    uint32_t* restartCount = 0;
                    const RestartSettings* settings = nullptr;
                    if (why == PluginHost::IShell::MEMORY_EXCEEDED) {
                        restartWindowStart = &_memoryRestartWindowStart;
                        restartCount = &_memoryRestartCount;
                        settings = &_memoryRestartSettings;
                    } else {
                        restartWindowStart = &_operationalRestartWindowStart;
                        restartCount = &_operationalRestartCount;
                        settings = &_operationalRestartSettings;
                    }

                    if (restartWindowStart->IsValid()) {
                        Core::Time windowEnd = *restartWindowStart;
                        if (settings->WindowSeconds >= 0)
                            windowEnd.Add(settings->WindowSeconds * 1000 /* in ms */);
                        if (settings->WindowSeconds < 0 || windowEnd > Core::Time::Now()) {
                            // It's within window.
                            *restartCount = *restartCount + 1;
                        } else {
                            *restartCount = 0;
                            *restartWindowStart = Core::Time::Now();
                        }
                    } else {
                        *restartCount = 0;
                        *restartWindowStart = Core::Time::Now();
                    }
                    uint32_t actualLimit = settings->Limit >= 0 ? settings->Limit : std::numeric_limits<uint32_t>::max();
                    return *restartCount < actualLimit;
                }
                inline uint32_t RestartLimit(PluginHost::IShell::reason why)
                {
                    ASSERT(why == PluginHost::IShell::MEMORY_EXCEEDED || why == PluginHost::IShell::FAILURE);
                    ASSERT(HasRestartAllowed());
                    return why == PluginHost::IShell::MEMORY_EXCEEDED ?
                           _memoryRestartSettings.Limit :
                           _operationalRestartSettings.Limit;
                }
                inline uint32_t RestartWindow(PluginHost::IShell::reason why)
                {
                    ASSERT(why == PluginHost::IShell::MEMORY_EXCEEDED || why == PluginHost::IShell::FAILURE);
                    ASSERT(HasRestartAllowed());
                    return why == PluginHost::IShell::MEMORY_EXCEEDED ?
                           _memoryRestartSettings.WindowSeconds :
                           _operationalRestartSettings.WindowSeconds;
                }
                inline void UpdateRestartLimits(const RestartSettings& operational, const RestartSettings& memory)
                {
                    _operationalRestartSettings = operational;
                    _memoryRestartSettings = memory;
                }
                inline bool HasRestartAllowed() const
                {
                    return (_operationalEvaluate);
                }
                inline uint32_t Interval() const
                {
                    return (_interval);
                }
                inline const MetaData& Measurement() const
                {
                    return (_measurement);
                }
                inline uint64_t TimeSlot() const
                {
                    return (_nextSlot);
                }
                inline void Reset()
                {
                    _measurement.Reset();
                }
                inline void Retrigger(uint64_t currentSlot)
                {
                    while (_nextSlot < currentSlot) {
                        _nextSlot += _interval;
                    }
                }
                inline void Set(Exchange::IMemory* memory)
                {
                    if (_source != nullptr) {
                        _source->Release();
                        _source = nullptr;
                    }

                    if (memory != nullptr) {
                        _source = memory;
                        _source->AddRef();
                    }

                    _measurement.Operational(_source != nullptr);
                }
                inline uint32_t Evaluate()
                {
                    uint32_t status(SUCCESFULL);
                    if (_source != nullptr) {
                        _operationalSlots -= _interval;
                        _memorySlots -= _interval;

                        if ((_operationalInterval != 0) && (_operationalSlots == 0)) {
                            bool operational = _source->IsOperational();
                            _measurement.Operational(operational);
                            if ((operational == false) && (_operationalEvaluate == true)) {
                                status |= NOT_OPERATIONAL;
                                TRACE_L1("Status not operational. %d", __LINE__);
                            }
                            _operationalSlots = _operationalInterval;
                        }
                        if ((_memoryInterval != 0) && (_memorySlots == 0)) {
                            _measurement.Measure(_source);

                            if ((_memoryThreshold != 0) && (_measurement.Resident().Last() > _memoryThreshold)) {
                                status |= EXCEEDED_MEMORY;
                                TRACE_L1("Status MetaData Exceeded. %d", __LINE__);
                            }
                            _memorySlots = _memoryInterval;
                        }
                    }
                    return (status);
                }

            private:
                const uint32_t _operationalInterval; //!< Interval (s) to check the monitored processes
                const uint32_t _memoryInterval; //!<  Interval (s) for a memory measurement.
                const uint64_t _memoryThreshold; //!< MetaData threshold in bytes for all processes.
                uint32_t _operationalSlots;
                uint32_t _memorySlots;
                uint64_t _nextSlot;
                uint32_t _operationalRestartCount;
                Core::Time _operationalRestartWindowStart;
                uint32_t _memoryRestartCount;
                Core::Time _memoryRestartWindowStart;
                RestartSettings _operationalRestartSettings;
                RestartSettings _memoryRestartSettings;
                MetaData _measurement;
                bool _operationalEvaluate;
                Exchange::IMemory* _source;
                uint32_t _interval; //!< The lowest possible interval to check both memory and processes.
            };

        public:
#ifdef __WIN32__
#pragma warning(disable : 4355)
#endif
            MonitorObjects()
                : _adminLock()
                , _monitor()
                , _job(Core::ProxyType<Job>::Create(this))
                , _service(nullptr)
            {
            }
#ifdef __WIN32__
#pragma warning(default : 4355)
#endif
            virtual ~MonitorObjects()
            {
                ASSERT(_monitor.size() == 0);
            }

        public:
            inline uint32_t Length() const
            {
                return (_monitor.size());
            }
            inline void Update(string observable, const MonitorObject::RestartSettings& operational,
                               const MonitorObject::RestartSettings& memory)
            {
                std::map<string, MonitorObject>::iterator index(_monitor.begin());

                while (index != _monitor.end()) {
                    if (index->first == observable)
                        index->second.UpdateRestartLimits(operational, memory);
                    index++;
                }
            }
            inline void Open(PluginHost::IShell* service, Core::JSON::ArrayType<Config::Entry>::Iterator& index)
            {
                ASSERT((service != nullptr) && (_service == nullptr));

                uint64_t baseTime = Core::Time::Now().Ticks();

                _service = service;
                _service->AddRef();

                _adminLock.Lock();

                while (index.Next() == true) {
                    Config::Entry& element(index.Current());
                    string callSign(element.Callsign.Value());
                    uint64_t memoryThreshold(element.MetaDataLimit.Value());
                    uint32_t interval = abs(element.Operational.Value());
                    interval = interval * 1000 * 1000; // Move from Seconds to MicroSeconds
<<<<<<< HEAD
                    uint32_t memory(element.MetaData.Value() * 1000 * 1000); // Move from Seconds to MicroSeconds
                    uint32_t restartLimit(element.RestartLimit.Value());
                    if ((interval != 0) || (memory != 0)) {
                        _monitor.insert(std::pair<string, MonitorObject>(callSign, MonitorObject(element.Operational.Value() >= 0, interval, memory, memoryThreshold, baseTime, restartLimit)));
=======
                    uint32_t memory(element.MetaData.Value() * 1000 * 1000);        // Move from Seconds to MicroSeconds
                    MonitorObject::RestartSettings operationalRestartSettings;
                    operationalRestartSettings.Limit = element.OperationalRestartSettings.Limit.Value();
                    operationalRestartSettings.WindowSeconds = element.OperationalRestartSettings.WindowSeconds.Value();
                    MonitorObject::RestartSettings memoryRestartSettings;
                    memoryRestartSettings.Limit = element.MemoryRestartSettings.Limit.Value();
                    memoryRestartSettings.WindowSeconds = element.MemoryRestartSettings.WindowSeconds.Value();
                    if ( (interval != 0) || (memory != 0) ) {
                        _monitor.insert(
                            std::pair<string, MonitorObject>(callSign, MonitorObject(element.Operational.Value() >= 0,
                                                                                     interval, memory, memoryThreshold,
                                                                                     baseTime, operationalRestartSettings,
                                                                                     memoryRestartSettings)));
>>>>>>> ef8aa6e9
                    }
                }

                _adminLock.Unlock();

                PluginHost::WorkerPool::Instance().Submit(_job);
            }
            inline void Close()
            {
                ASSERT(_service != nullptr);

                PluginHost::WorkerPool::Instance().Revoke(_job);

                _adminLock.Lock();
                _monitor.clear();
                _adminLock.Unlock();
                _service->Release();
                _service = nullptr;
            }
            virtual void StateChange(PluginHost::IShell* service)
            {
                _adminLock.Lock();

                std::map<string, MonitorObject>::iterator index(_monitor.find(service->Callsign()));

                if (index != _monitor.end()) {

                    // Only act on Activated or Deactivated...
                    PluginHost::IShell::state currentState(service->State());

                    if (currentState == PluginHost::IShell::ACTIVATED) {
                        // Get the MetaData interface
                        Exchange::IMemory* memory = service->QueryInterface<Exchange::IMemory>();

                        if (memory != nullptr) {
                            index->second.Set(memory);
                            memory->Release();
                        }
                    } else if (currentState == PluginHost::IShell::DEACTIVATION) {
                        index->second.Set(nullptr);
                    } else if ((currentState == PluginHost::IShell::DEACTIVATED) && (index->second.HasRestartAllowed() == true) && ((service->Reason() == PluginHost::IShell::MEMORY_EXCEEDED) || (service->Reason() == PluginHost::IShell::FAILURE))) {

                        const string message("{\"callsign\": \"" + service->Callsign() + "\", \"action\": \"Activate\", \"reason\": \"Automatic\" }");
                        _service->Notify(message);
<<<<<<< HEAD

                        if (index->second.RestartCount() == index->second.RestartLimit()) {
                            TRACE(Trace::Error, (_T("Restarting of %s Failed : Tried %d attempts.\n"), service->Callsign().c_str(), index->second.RestartLimit()));
                            const string message("{\"callsign\": \"" + service->Callsign() + "\", \"action\": \"Restart\", \"reason\":\"" + (std::to_string(index->second.RestartLimit())).c_str() + " Attempts Failed\"}");
=======
 
                        if (index->second.RegisterRestart(service->Reason()) == false) {
                            TRACE(Trace::Error, (_T("Giving up restarting of %s: Failed more than %d times within %d seconds.\n"), service->Callsign().c_str(),
                                                 index->second.RestartLimit(service->Reason()), index->second.RestartWindow(service->Reason())));
                            const string message("{\"callsign\": \"" + service->Callsign() + "\", \"action\": \"Restart\", \"reason\":\"" +
                                                 (std::to_string(index->second.RestartLimit(service->Reason()))).c_str() + " Attempts Failed within the restart window\"}");
>>>>>>> ef8aa6e9
                            _service->Notify(message);
                        } else {
                            TRACE(Trace::Information, (_T("Restarting %s again because we detected it misbehaved.\n"), service->Callsign().c_str()));
                            PluginHost::WorkerPool::Instance().Submit(PluginHost::IShell::Job::Create(service, PluginHost::IShell::ACTIVATED, PluginHost::IShell::AUTOMATIC));
                        }
                    }
                }

                _adminLock.Unlock();
            }
            void Snapshot(Core::JSON::ArrayType<Monitor::Data>& snapshot)
            {
                _adminLock.Lock();

                std::map<string, MonitorObject>::iterator element(_monitor.begin());

                // Go through the list of observations...
                while (element != _monitor.end()) {
                    snapshot.Add(Monitor::Data(element->first, element->second.Measurement()));

                    element++;
                }

                _adminLock.Unlock();
            }
            bool Snapshot(const string& name, Monitor::MetaData& result)
            {
                bool found = false;

                _adminLock.Lock();

                std::map<string, MonitorObject>::iterator index(_monitor.find(name));

                if (index != _monitor.end()) {
                    result = index->second.Measurement();
                    found = true;
                }

                _adminLock.Unlock();

                return (found);
            }
            bool Reset(const string& name, Monitor::MetaData& result)
            {
                bool found = false;

                _adminLock.Lock();

                std::map<string, MonitorObject>::iterator index(_monitor.find(name));

                if (index != _monitor.end()) {
                    result = index->second.Measurement();
                    index->second.Reset();
                    found = true;
                }

                _adminLock.Unlock();

                return (found);
            }

            BEGIN_INTERFACE_MAP(MonitorObjects)
            INTERFACE_ENTRY(PluginHost::IPlugin::INotification)
            END_INTERFACE_MAP

        private:
            // Probe can be run in an unlocked state as the destruction of the observer list
            // is always done if the thread that calls the Probe is blocked (paused)
            void Probe()
            {
                uint64_t scheduledTime(Core::Time::Now().Ticks());
                uint64_t nextSlot(static_cast<uint64_t>(~0));

                std::map<string, MonitorObject>::iterator index(_monitor.begin());

                // Go through the list of pending observations...
                while (index != _monitor.end()) {
                    MonitorObject& info(index->second);

                    if (info.TimeSlot() <= scheduledTime) {
                        uint32_t value(info.Evaluate());

                        if ((value & (MonitorObject::NOT_OPERATIONAL | MonitorObject::EXCEEDED_MEMORY)) != 0) {
                            PluginHost::IShell* plugin(_service->QueryInterfaceByCallsign<PluginHost::IShell>(index->first));

                            if (plugin != nullptr) {
                                Core::EnumerateType<PluginHost::IShell::reason> why(((value & MonitorObject::EXCEEDED_MEMORY) != 0) ? PluginHost::IShell::MEMORY_EXCEEDED : PluginHost::IShell::FAILURE);

                                const string message("{\"callsign\": \"" + plugin->Callsign() + "\", \"action\": \"Deactivate\", \"reason\": \"" + why.Data() + "\" }");
                                SYSLOG(Trace::Fatal, (_T("FORCED Shutdown: %s by reason: %s."), plugin->Callsign().c_str(), why.Data()));

                                _service->Notify(message);

                                PluginHost::WorkerPool::Instance().Submit(PluginHost::IShell::Job::Create(plugin, PluginHost::IShell::DEACTIVATED, why.Value()));

                                plugin->Release();
                            }
                        }
                        info.Retrigger(scheduledTime);
                    }

                    if (info.TimeSlot() < nextSlot) {
                        nextSlot = info.TimeSlot();
                    }

                    index++;
                }

                if (nextSlot != static_cast<uint64_t>(~0)) {
                    if (nextSlot < Core::Time::Now().Ticks()) {
                        PluginHost::WorkerPool::Instance().Submit(_job);
                    } else {
                        nextSlot += 1000 /* Add 1 ms */;
                        PluginHost::WorkerPool::Instance().Schedule(nextSlot, _job);
                    }
                }
            }

        private:
            Core::CriticalSection _adminLock;
            std::map<string, MonitorObject> _monitor;
            Core::ProxyType<Core::IDispatchType<void>> _job;
            PluginHost::IShell* _service;
        };

    public:
        Monitor()
            : _skipURL(0)
            , _monitor(Core::Service<MonitorObjects>::Create<MonitorObjects>())
        {
        }
        virtual ~Monitor()
        {
            _monitor->Release();
        }

        BEGIN_INTERFACE_MAP(Monitor)
        INTERFACE_ENTRY(PluginHost::IPlugin)
        INTERFACE_ENTRY(PluginHost::IWeb)
        END_INTERFACE_MAP

    public:
        //  IPlugin methods
        // -------------------------------------------------------------------------------------------------------

        // First time initialization. Whenever a plugin is loaded, it is offered a Service object with relevant
        // information and services for this particular plugin. The Service object contains configuration information that
        // can be used to initialize the plugin correctly. If Initialization succeeds, return nothing (empty string)
        // If there is an error, return a string describing the issue why the initialisation failed.
        // The Service object is *NOT* reference counted, lifetime ends if the plugin is deactivated.
        // The lifetime of the Service object is guaranteed till the deinitialize method is called.
        virtual const string Initialize(PluginHost::IShell* service);

        // The plugin is unloaded from WPEFramework. This is call allows the module to notify clients
        // or to persist information if needed. After this call the plugin will unlink from the service path
        // and be deactivated. The Service object is the same as passed in during the Initialize.
        // After theis call, the lifetime of the Service object ends.
        virtual void Deinitialize(PluginHost::IShell* service);

        // Returns an interface to a JSON struct that can be used to return specific metadata information with respect
        // to this plugin. This Metadata can be used by the MetData plugin to publish this information to the ouside world.
        virtual string Information() const;

        //  IWeb methods
        // -------------------------------------------------------------------------------------------------------
        // Whenever a request is received, it might carry some additional data in the body. This method allows
        // the plugin to attach a deserializable data object (ref counted) to be loaded with any potential found
        // in the body of the request.
        virtual void Inbound(Web::Request& request);

        // If everything is received correctly, the request is passed on to us, through a thread from the thread pool, to
        // do our thing and to return the result in the response object. Here the actual specific module work,
        // based on a a request is handled.
        virtual Core::ProxyType<Web::Response> Process(const Web::Request& request);

    private:
        bool Activated(const string& className, const string& callSign, IPlugin* plugin);
        bool Deactivated(const string& className, const string& callSign, IPlugin* plugin);

    private:
        uint8_t _skipURL;
        Config _config;
        MonitorObjects* _monitor;
    };
}
}

#endif // __MONITOR_H<|MERGE_RESOLUTION|>--- conflicted
+++ resolved
@@ -3,11 +3,7 @@
 
 #include "Module.h"
 #include <interfaces/IMemory.h>
-
-<<<<<<< HEAD
-=======
 #include <limits>
->>>>>>> ef8aa6e9
 #include <string>
 
 static uint32_t gcd(uint32_t a, uint32_t b)
@@ -714,13 +710,7 @@
                     string callSign(element.Callsign.Value());
                     uint64_t memoryThreshold(element.MetaDataLimit.Value());
                     uint32_t interval = abs(element.Operational.Value());
-                    interval = interval * 1000 * 1000; // Move from Seconds to MicroSeconds
-<<<<<<< HEAD
-                    uint32_t memory(element.MetaData.Value() * 1000 * 1000); // Move from Seconds to MicroSeconds
-                    uint32_t restartLimit(element.RestartLimit.Value());
-                    if ((interval != 0) || (memory != 0)) {
-                        _monitor.insert(std::pair<string, MonitorObject>(callSign, MonitorObject(element.Operational.Value() >= 0, interval, memory, memoryThreshold, baseTime, restartLimit)));
-=======
+                    interval = interval * 1000 * 1000; // Move from Seconds to MicroSecond
                     uint32_t memory(element.MetaData.Value() * 1000 * 1000);        // Move from Seconds to MicroSeconds
                     MonitorObject::RestartSettings operationalRestartSettings;
                     operationalRestartSettings.Limit = element.OperationalRestartSettings.Limit.Value();
@@ -734,7 +724,6 @@
                                                                                      interval, memory, memoryThreshold,
                                                                                      baseTime, operationalRestartSettings,
                                                                                      memoryRestartSettings)));
->>>>>>> ef8aa6e9
                     }
                 }
 
@@ -779,19 +768,12 @@
 
                         const string message("{\"callsign\": \"" + service->Callsign() + "\", \"action\": \"Activate\", \"reason\": \"Automatic\" }");
                         _service->Notify(message);
-<<<<<<< HEAD
-
-                        if (index->second.RestartCount() == index->second.RestartLimit()) {
-                            TRACE(Trace::Error, (_T("Restarting of %s Failed : Tried %d attempts.\n"), service->Callsign().c_str(), index->second.RestartLimit()));
-                            const string message("{\"callsign\": \"" + service->Callsign() + "\", \"action\": \"Restart\", \"reason\":\"" + (std::to_string(index->second.RestartLimit())).c_str() + " Attempts Failed\"}");
-=======
- 
+                      
                         if (index->second.RegisterRestart(service->Reason()) == false) {
                             TRACE(Trace::Error, (_T("Giving up restarting of %s: Failed more than %d times within %d seconds.\n"), service->Callsign().c_str(),
                                                  index->second.RestartLimit(service->Reason()), index->second.RestartWindow(service->Reason())));
                             const string message("{\"callsign\": \"" + service->Callsign() + "\", \"action\": \"Restart\", \"reason\":\"" +
                                                  (std::to_string(index->second.RestartLimit(service->Reason()))).c_str() + " Attempts Failed within the restart window\"}");
->>>>>>> ef8aa6e9
                             _service->Notify(message);
                         } else {
                             TRACE(Trace::Information, (_T("Restarting %s again because we detected it misbehaved.\n"), service->Callsign().c_str()));
