/*
 * If not stated otherwise in this file or this component's LICENSE file the
 * following copyright and licenses apply:
 *
 * Copyright 2020 Metrological
 *
 * Licensed under the Apache License, Version 2.0 (the "License");
 * you may not use this file except in compliance with the License.
 * You may obtain a copy of the License at
 *
 * http://www.apache.org/licenses/LICENSE-2.0
 *
 * Unless required by applicable law or agreed to in writing, software
 * distributed under the License is distributed on an "AS IS" BASIS,
 * WITHOUT WARRANTIES OR CONDITIONS OF ANY KIND, either express or implied.
 * See the License for the specific language governing permissions and
 * limitations under the License.
 */
 
#ifndef __PLUGINWEBSERVER_H
#define __PLUGINWEBSERVER_H

#include "Module.h"
#include <interfaces/IMemory.h>
#include <interfaces/IWebServer.h>

namespace WPEFramework {
namespace Plugin {

    class WebServer : public PluginHost::IPlugin {
    private:

        class Notification : public RPC::IRemoteConnection::INotification {
        public:
            Notification() = delete;
            Notification(const Notification&) = delete;
            explicit Notification(WebServer* parent)
                : _parent(*parent)
            {
                ASSERT(parent != nullptr);
            }
            ~Notification() override
            {
                TRACE(Trace::Information, (_T("WebServer::Notification destructed. Line: %d"), __LINE__));
            }

        public:
            void Activated(RPC::IRemoteConnection* /* connection */)
            {
            }
            void Deactivated(RPC::IRemoteConnection* connectionId)
            {
                _parent.Deactivated(connectionId);
            }

            BEGIN_INTERFACE_MAP(Notification)
            INTERFACE_ENTRY(RPC::IRemoteConnection::INotification)
            END_INTERFACE_MAP

        private:
            WebServer& _parent;
        };

    public:
<<<<<<< HEAD

        WebServer(const WebServer&) = delete;
        WebServer& operator=(const WebServer&) = delete;
#ifdef __WINDOWS__
#pragma warning(disable : 4355)
#endif
=======
PUSH_WARNING(DISABLE_WARNING_THIS_IN_MEMBER_INITIALIZER_LIST)
>>>>>>> 34f1a35c
        WebServer()
            : _connectionId(0)
            , _service(nullptr)
            , _server(nullptr)
            , _memory(nullptr)
            , _notification(this)
        {
        }
<<<<<<< HEAD
#ifdef __WINDOWS__
#pragma warning(default : 4355)
#endif
=======
POP_WARNING()
>>>>>>> 34f1a35c
        ~WebServer() override = default;

        BEGIN_INTERFACE_MAP(WebServer)
        INTERFACE_ENTRY(IPlugin)
        INTERFACE_AGGREGATE(Exchange::IMemory, _memory)
        INTERFACE_AGGREGATE(Exchange::IWebServer, _server)
        INTERFACE_AGGREGATE(PluginHost::IStateControl, _server)
        END_INTERFACE_MAP

    public:
        //  IPlugin methods
        // -------------------------------------------------------------------------------------------------------
        // First time initialization. Whenever a plugin is loaded, it is offered a Service object with relevant
        // information and services for this particular plugin. The Service object contains configuration information that
        // can be used to initialize the plugin correctly. If Initialization succeeds, return nothing (empty string)
        // If there is an error, return a string describing the issue why the initialisation failed.
        // The Service object is *NOT* reference counted, lifetime ends if the plugin is deactivated.
        // The lifetime of the Service object is guaranteed till the deinitialize method is called.
        const string Initialize(PluginHost::IShell* service) override;

        // The plugin is unloaded from WPEFramework. This is call allows the module to notify clients
        // or to persist information if needed. After this call the plugin will unlink from the service path
        // and be deactivated. The Service object is the same as passed in during the Initialize.
        // After theis call, the lifetime of the Service object ends.
        void Deinitialize(PluginHost::IShell* service) override;

        // Returns an interface to a JSON struct that can be used to return specific metadata information with respect
        // to this plugin. This Metadata can be used by the MetData plugin to publish this information to the ouside world.
        string Information() const override;

    private:
        void Deactivated(RPC::IRemoteConnection* connection);

    private:
        uint32_t _skipURL;
        uint32_t _connectionId;
        PluginHost::IShell* _service;
        Exchange::IWebServer* _server;
        Exchange::IMemory* _memory;
        Core::Sink<Notification> _notification;
    };
}
}

#endif // __PLUGINWEBSERVER_H<|MERGE_RESOLUTION|>--- conflicted
+++ resolved
@@ -62,16 +62,10 @@
         };
 
     public:
-<<<<<<< HEAD
 
         WebServer(const WebServer&) = delete;
         WebServer& operator=(const WebServer&) = delete;
-#ifdef __WINDOWS__
-#pragma warning(disable : 4355)
-#endif
-=======
 PUSH_WARNING(DISABLE_WARNING_THIS_IN_MEMBER_INITIALIZER_LIST)
->>>>>>> 34f1a35c
         WebServer()
             : _connectionId(0)
             , _service(nullptr)
@@ -80,13 +74,7 @@
             , _notification(this)
         {
         }
-<<<<<<< HEAD
-#ifdef __WINDOWS__
-#pragma warning(default : 4355)
-#endif
-=======
 POP_WARNING()
->>>>>>> 34f1a35c
         ~WebServer() override = default;
 
         BEGIN_INTERFACE_MAP(WebServer)
