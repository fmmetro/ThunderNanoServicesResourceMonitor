--- conflicted
+++ resolved
@@ -222,11 +222,7 @@
                 // 4. [mandatory] Response to be received from the other side.
                 Data::Response response;
                 remoteObject.Invoke<Data::Parameters, Data::Response>(1000, _T("extended"), Data::Parameters(_T("JustSomeText"), true), response);
-<<<<<<< HEAD
-                printf("received time: %ju - %d\n", (intmax_t)response.Time.Value(), response.State.Value());
-=======
-                printf("received time: %llu - %s\n", response.Time.Value(), response.State.Data());
->>>>>>> ed880370
+                printf("received time: %ju - %s\n", (intmax_t)response.Time.Value(), response.State.Data());
                 break;
             }
             case 'R': {
