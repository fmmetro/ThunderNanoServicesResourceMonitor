#include "Module.h"
#include <interfaces/IMemory.h>
#include <interfaces/IBrowser.h>

#include <fstream>
#include <pxFont.h>
#include <pxContext.h>
#include <pxEventLoop.h>
#include <pxScene2d.h>
#include <pxWindow.h>
#include <pxTimer.h>
#include <rtPathUtils.h>
#include <rtScript.h>
#include <rtUrlUtils.h>

#include <pxUtil.h>
#include <rtSettings.h>

pxContext context;
extern rtScript script;

#define ENTERSCENELOCK() rtWrapperSceneUpdateEnter();
#define EXITSCENELOCK()  rtWrapperSceneUpdateExit();

namespace WPEFramework {
namespace Plugin {

    class SparkImplementation : public Exchange::IBrowser, public PluginHost::IStateControl {
    private:
        class Config : public Core::JSON::Container {
        private:
            Config(const Config&);
            Config& operator=(const Config&);

        public:
            Config()
                : Core::JSON::Container()
                , Url()
                , Width(1280)
                , Height(720)
                , AnimationFPS(60)
                , EGLProvider(_T("/usr/lib/libEGL.so"))
            {
                Add(_T("url"), &Url);
                Add(_T("width"), &Width);
                Add(_T("height"), &Height);
                Add(_T("animationfps"), &AnimationFPS);
                Add(_T("egl"), &EGLProvider);
            }
            ~Config() {}

        public:
            Core::JSON::String Url;
            Core::JSON::DecUInt32 Width;
            Core::JSON::DecUInt32 Height;
            Core::JSON::DecUInt8 AnimationFPS;
            Core::JSON::String EGLProvider;
        };

        class SceneWindow : public Core::Thread, public pxWindow, public pxIViewContainer {
        private:
            SceneWindow(const SceneWindow&) = delete;
            SceneWindow& operator=(const SceneWindow&) = delete;

        public:
            SceneWindow()
                : Core::Thread(Core::Thread::DefaultStackSize(), _T("Spark"))
                , _eventLoop()
                , _view(nullptr)
                , _closed(false)
                , _width(~0)
                , _height(~0)
                , _animationFPS(~0)
                , _url()
                , _fullPath()
            {
            }
            virtual ~SceneWindow()
            {
                Stop();
                Quit();

                Wait(Thread::STOPPED | Thread::BLOCKED, Core::infinite);
            }

            uint32_t Configure(PluginHost::IShell* service) {
                uint32_t result = Core::ERROR_NONE;

                static constexpr TCHAR basePermissions[] = _T("sparkpermissions.conf");
                static constexpr TCHAR baseConfig[] = _T(".sparkSettings.json");
                static constexpr TCHAR baseFPS[] = _T(".sparkFps");

                Config config;
                config.FromString(service->ConfigLine());

                _url = config.Url.Value();
                _width = config.Width.Value();
                _height = config.Height.Value();
                _animationFPS = config.AnimationFPS.Value();

                // Check if there is a persistent config file, that will overrule the one that is in the ROM.
                string permissionsFile (service->PersistentPath() + basePermissions);
                string configFile (service->PersistentPath() + baseConfig);
                string fpsFile (service->PersistentPath() + baseFPS);

                if (Core::File(permissionsFile).Exists() != true) {
                    permissionsFile = service->DataPath() + basePermissions;
                }
                if (Core::File(configFile).Exists() != true) {
                    configFile = service->DataPath() + baseConfig;
                }
                if (Core::File(fpsFile).Exists() != true) {
                    fpsFile = service->DataPath() + baseFPS;
                }

                printf("Setting permissions file: %s\n", permissionsFile.c_str());
                if (Core::File(permissionsFile).Exists() == true) {
                    Core::SystemInfo::SetEnvironment(_T("SPARK_PERMISSIONS_ENABLED"), _T("true"));
                    Core::SystemInfo::SetEnvironment(_T("SPARK_PERMISSIONS_CONFIG"), permissionsFile);
                }
                if (Core::File(configFile).Exists() == true) {
                    rtSettings::instance()->loadFromFile(rtString(configFile.c_str()));

                    rtValue screenWidth, screenHeight;
                    if (RT_OK == rtSettings::instance()->value("screenWidth", screenWidth)) {
                        _width = screenWidth.toInt32();
                    }

                    if (RT_OK == rtSettings::instance()->value("screenHeight", screenHeight)) {
                        _height = screenHeight.toInt32();
                    }
                }

                if (Core::File(fpsFile).Exists() == true) {
                    std::fstream fs(fpsFile, std::fstream::in);
                    uint32_t val = 0;
                    fs >> val;
                    if (val > 0) {
                        _animationFPS = val;
                    }
                }
                Core::SystemInfo::SetEnvironment(_T("NODE_PATH"), service->DataPath());
                Core::SystemInfo::SetEnvironment(_T("PXSCENE_PATH"), service->DataPath());
                Core::SystemInfo::SetEnvironment(_T("RT_EGL_PROVIDER"), config.EGLProvider.Value());

                Init();
                SetURL(_url);

                return result;
            }

            string GetURL() const {
                return (_url);
            }

            void SetURL(const string& url)
            {
                _url = url;

                _closed = true;
                Quit();

                Wait(Thread::STOPPED | Thread::BLOCKED, Core::infinite);

                if (url.empty() == true)
                {
                    _fullPath.clear();

                } else {
                    TCHAR prefix[] = _T("shell.js?url=");
                    TCHAR buffer[MAX_URL_SIZE + sizeof(prefix)];
                    Core::URL analyser(url.c_str());
                    uint16_t length = 0;

                    strncpy(buffer, prefix, sizeof(prefix));
                    if ((analyser.IsValid() == true) && ((analyser.Type() == Core::URL::SCHEME_HTTP) || (analyser.Type() == Core::URL::SCHEME_HTTPS))) {
                        length = Core::URL::Encode(
                                         url.c_str(),
                                         static_cast<uint16_t>(url.length()),
                                         &(buffer[sizeof(prefix)]),
                                         sizeof(buffer) - sizeof(prefix));

                    } else {
                        length = std::min(url.length(), sizeof(buffer) - sizeof(prefix));

                        strncat(buffer, url.c_str(), length);
                    }

                    if (length >= (sizeof(buffer) - sizeof(prefix))) {

                        SYSLOG(Trace::Warning, (_T("URL size greater than 8000 bytes, so resetting url to browser.js")));
                        ::strcat(buffer, _T("browser.js"));
                    } else {
                        ::strncat(buffer, url.c_str(), length);
                    }

                    ENTERSCENELOCK()

                    _closed = false;

                    _fullPath = buffer;

                    EXITSCENELOCK()

<<<<<<< HEAD
=======
                    TRACE(Trace::Information, (_T("Request URL: %s"), url.c_str()));

                    Run();
                }
            }

>>>>>>> 2499aa15
            void Quit()
            { 
                Block();
                _eventLoop.exit();
            }

            void Hidden (const bool hidden) 
            {
                // JRJR TODO Why aren't these necessary for glut... pxCore bug
                setVisibility(!hidden);
            }

            bool Suspend(const bool suspend)
            {
                bool status = false;
                rtValue r;

                pxScene2d* scene = GetScene();
                if (suspend == true) {
                    scene->suspend(r, status);
<<<<<<< HEAD
=======
                    TRACE(Trace::Information, (_T("Suspend requested. Success: %s"), status ? _T("true") : _T("false")));
>>>>>>> 2499aa15
                    sleep(1); //TODO:Suspend not clearing the background always, hence added the sleep, need to recheck
                    _closed = true; //TODO: Added to suspend rendering on offscreen buffer also, need to recheck
                }
                else {
                    scene->resume(r, status);
<<<<<<< HEAD
=======
                    TRACE(Trace::Information, (_T("Resume requested. Success: %s"), status ? _T("true") : _T("false")));
>>>>>>> 2499aa15
                    _closed = false;
                }
                return status;
            }

            uint8_t AnimationFPS() const
            {
                return (_animationFPS);
            }

            virtual void onClose() override
            {
            }

<<<<<<< HEAD
        protected:
=======
        private:
>>>>>>> 2499aa15
            virtual void invalidateRect(pxRect* r) override
            {
                pxWindow::invalidateRect(r);
            }

            virtual void* getInterface(const char* /* name */) override
            {
                return nullptr;
            }

            virtual void onCreate() override 
            {
            }

            virtual void onCloseRequest() override
            {
                ENTERSCENELOCK();
                if ((_view != nullptr) /*&& (_closed == false)*/) {

                    script.collectGarbage();
<<<<<<< HEAD
                    static_cast<pxIView*>(_view)->onCloseRequest();
=======
                    _view->onCloseRequest();
>>>>>>> 2499aa15

                    pxFontManager::clearAllFonts();
                    script.pump();
                }
                EXITSCENELOCK();
            }

            virtual void onAnimationTimer() override
            {
                ENTERSCENELOCK();
                if ((_view != nullptr) && (!_closed)) {
                    _view->onUpdate(pxSeconds());
                }
                EXITSCENELOCK();
                script.pump();
            }

            virtual void onSize(int32_t w, int32_t h) override
            {
                ENTERSCENELOCK();
                if (_view != nullptr) {
                    _view->onSize(w, h);
                }
                EXITSCENELOCK();
            }

            virtual void onMouseDown(int32_t x, int32_t y, uint32_t flags) override
            {
                ENTERSCENELOCK();
                if (_view != nullptr) {
                    _view->onMouseDown(x, y, flags);
                }
                EXITSCENELOCK();
            }
            virtual void onMouseUp(int32_t x, int32_t y, uint32_t flags) override
            {
                ENTERSCENELOCK();
                if (_view != nullptr) {
                    _view->onMouseUp(x, y, flags);
                }
                EXITSCENELOCK();
            }

            virtual void onMouseLeave() override
            {
                ENTERSCENELOCK();
                if (_view != nullptr) {
                    _view->onMouseLeave();
                }
                EXITSCENELOCK();
            }

            virtual void onMouseMove(int32_t x, int32_t y) override
            {
                ENTERSCENELOCK();
                if (_view != nullptr) {
                    _view->onMouseMove(x, y);
                }
                EXITSCENELOCK();
            }

            virtual void onKeyDown(uint32_t keycode, uint32_t flags) override
            {
                ENTERSCENELOCK();
                if (_view != nullptr) {
                    _view->onKeyDown(keycode, flags);
                }
                EXITSCENELOCK();
            }

            virtual void onKeyUp(uint32_t keycode, uint32_t flags) override
            {
                ENTERSCENELOCK();
                if (_view != nullptr) {
                    _view->onKeyUp(keycode, flags);
                }
                EXITSCENELOCK();
            }

            virtual void onChar(uint32_t c) override
            {
                ENTERSCENELOCK();
                if (_view != nullptr) {
                    _view->onChar(c);
                }
                EXITSCENELOCK();
            }

            virtual void onDraw(pxSurfaceNative) override
            {
                ENTERSCENELOCK();
                if (_view != nullptr) {
                    _view->onDraw();
                }
                EXITSCENELOCK();
            }

            virtual void onMouseEnter() override
            {
                ENTERSCENELOCK();
                if (_view != nullptr) {
                    _view->onMouseEnter();
                }
                EXITSCENELOCK();
            }

            virtual void onFocus() override
            {
                ENTERSCENELOCK();
                if (_view != nullptr) {
                    _view->onFocus();
                }
                EXITSCENELOCK();
            }

            virtual void onBlur() override
            {
                ENTERSCENELOCK();
                if (_view != nullptr) {
                    _view->onBlur();
                }
                EXITSCENELOCK();
            }

            virtual void onScrollWheel(float dx, float dy) override
            {
                ENTERSCENELOCK();
                if (_view != nullptr) {
                    _view->onScrollWheel(dx, dy);
                }
                EXITSCENELOCK();
            }

            virtual void onDragDrop(int32_t x, int32_t y, int32_t type, const char* dropped) override
            {
                ENTERSCENELOCK();
                if (_view != nullptr) {
                    _view->onDragDrop(x, y, type, dropped);
                }
                EXITSCENELOCK();
            }

        private:
            virtual bool Initialize()
            {
                script.init();
                pxWindow::init(0, 0, _width, _height);

                context.init();
                TCHAR buffer[64];

                setAnimationFPS(_animationFPS);

                sprintf(buffer, "Spark: %s", PX_SCENE_VERSION);
                setTitle(buffer);

<<<<<<< HEAD
                _scene = new pxScene2d();
                _sceneContainer = new pxSceneContainer(_scene);
                _scene->setViewContainer(_sceneContainer);

=======
>>>>>>> 2499aa15
                return true;
            }
            virtual uint32_t Worker()
            {
                ENTERSCENELOCK()

                if (_fullPath.empty() == true) {
                    Block();
                }
                else {
<<<<<<< HEAD
                    pxScriptView* window = new pxScriptView(_fullPath.c_str(),"javascript/node/v8", _sceneContainer);
                    _view = static_cast<pxIView*>(window);
=======
                    // This results in a reference counted object!!!
                    _view = new pxScriptView(_fullPath.c_str(),"javascript/node/v8");
>>>>>>> 2499aa15

                    ASSERT (_view != nullptr);

                    _view->setViewContainer(this);
                    _view->onSize(_width, _height);

                    EXITSCENELOCK()

                    TRACE(Trace::Information, (_T("Showing URL: %s"), _fullPath.c_str()));

                    if (IsRunning() == true) {
                        _eventLoop.run();
                    }

                    ENTERSCENELOCK()
                    //onCloseRequest(); //TODO need to ensure the close sequence is clearing all the things properly, seems suspend after setUrl is showing some background black screen
                    if (_view != nullptr) {
<<<<<<< HEAD
                        static_cast<pxIView*>(_view)->setViewContainer(nullptr);
                        static_cast<pxIView*>(_view)->Release(); //FIXME: Could not able to delete it, that means it is still in use.
                        //delete window;
=======
                        onCloseRequest();

                        _view->setViewContainer(nullptr);
>>>>>>> 2499aa15
                        _view = nullptr;
                    }
                }

                EXITSCENELOCK()

                return (Core::infinite);
            }

            inline pxScene2d* GetScene()
            {
                ENTERSCENELOCK()
                rtValue args;
                args.setString("scene");
                rtValue scene;
<<<<<<< HEAD
                pxScriptView::getScene(1, &args, &scene, static_cast<void*>(_view));
=======
                pxScriptView::getScene(1, &args, &scene, _view);
>>>>>>> 2499aa15
                pxScene2d* pxScene = (pxScene2d*)(scene.toObject().getPtr());

                EXITSCENELOCK()

                return pxScene;
            }

        private:
            pxEventLoop _eventLoop;
<<<<<<< HEAD
            rtRef<pxIView> _view;
=======
            pxViewRef _view;
>>>>>>> 2499aa15
            bool _closed;
            uint32_t _width;
            uint32_t _height;
            uint8_t _animationFPS;
            string _url;
            string _fullPath;
        };

        SparkImplementation(const SparkImplementation&) = delete;
        SparkImplementation& operator=(const SparkImplementation&) = delete;

    public:
        SparkImplementation()
            : _adminLock()
            , _window()
            , _state(PluginHost::IStateControl::UNINITIALIZED)
            , _sparkClients()
            , _stateControlClients()
        {
        }

        virtual ~SparkImplementation()
        {
        }

        virtual uint32_t Configure(PluginHost::IShell* service)
        {
            uint32_t result = _window.Configure(service);

            _state = PluginHost::IStateControl::RESUMED;

            return (result);
        }
        virtual void SetURL(const string& URL) override {
            _window.SetURL(URL);
        }
        virtual string GetURL() const override {
            return (_window.GetURL());
        }
        virtual uint32_t GetFPS() const override {
            return (_window.AnimationFPS());
        }
        virtual void Hide(const bool hidden) {
            _window.Hidden(hidden);
        }
        virtual void Register(Exchange::IBrowser::INotification* sink)
        {
            _adminLock.Lock();

            // Make sure a sink is not registered multiple times.
            ASSERT(std::find(_sparkClients.begin(), _sparkClients.end(), sink) == _sparkClients.end());

            _sparkClients.push_back(sink);
            sink->AddRef();

            _adminLock.Unlock();
        }

        virtual void Unregister(Exchange::IBrowser::INotification* sink)
        {
            _adminLock.Lock();

            std::list<Exchange::IBrowser::INotification*>::iterator index(
                std::find(_sparkClients.begin(), _sparkClients.end(), sink));

            // Make sure you do not unregister something you did not register !!!
            ASSERT(index != _sparkClients.end());

            if (index != _sparkClients.end()) {
                (*index)->Release();
                _sparkClients.erase(index);
            }

            _adminLock.Unlock();
        }

        virtual void Register(PluginHost::IStateControl::INotification* sink)
        {
            _adminLock.Lock();

            // Make sure a sink is not registered multiple times.
            ASSERT(std::find(_stateControlClients.begin(), _stateControlClients.end(), sink) == _stateControlClients.end());

            _stateControlClients.push_back(sink);
            sink->AddRef();

            _adminLock.Unlock();
        }

        virtual void Unregister(PluginHost::IStateControl::INotification* sink)
        {
            _adminLock.Lock();

            std::list<PluginHost::IStateControl::INotification*>::iterator index(std::find(_stateControlClients.begin(), _stateControlClients.end(), sink));

            // Make sure you do not unregister something you did not register !!!
            ASSERT(index != _stateControlClients.end());

            if (index != _stateControlClients.end()) {
                (*index)->Release();
                _stateControlClients.erase(index);
            }

            _adminLock.Unlock();
        }

        virtual PluginHost::IStateControl::state State() const
        {
            return (_state);
        }

        virtual uint32_t Request(const PluginHost::IStateControl::command command)
        {
            uint32_t result = Core::ERROR_ILLEGAL_STATE;

            _adminLock.Lock();

            PluginHost::IStateControl::state lastState = _state;

            if (_state == PluginHost::IStateControl::UNINITIALIZED) {
                // Seems we are passing state changes before we reached an operational Spark.
                // Just move the state to what we would like it to be :-)
                _state = (command == PluginHost::IStateControl::SUSPEND ? PluginHost::IStateControl::SUSPENDED : PluginHost::IStateControl::RESUMED);
                result = Core::ERROR_NONE;
            }
            else {
                switch (command) {
                case PluginHost::IStateControl::SUSPEND:
                    if (_state == PluginHost::IStateControl::RESUMED) {

<<<<<<< HEAD
                        bool status = _window.Suspend(true);

                        StateChangeCompleted(status, PluginHost::IStateControl::SUSPEND);
                        result = Core::ERROR_NONE;
=======
                        if (_window.Suspend(true) == true) {
                            _state = PluginHost::IStateControl::SUSPENDED;
                            result = Core::ERROR_NONE;
                        }
>>>>>>> 2499aa15
                    }
                    break;
                case PluginHost::IStateControl::RESUME:
                    if (_state == PluginHost::IStateControl::SUSPENDED) {

<<<<<<< HEAD
                        bool status = _window.Suspend(false);

                        StateChangeCompleted(status, PluginHost::IStateControl::RESUME);
                        result = Core::ERROR_NONE;
=======
                        if (_window.Suspend(false) == true) {
                            _state = PluginHost::IStateControl::RESUMED;
                            result = Core::ERROR_NONE;
                        }
>>>>>>> 2499aa15
                    }
                    break;
                default:
                    break;
                }
            }

            if (lastState != _state) {
                std::list<PluginHost::IStateControl::INotification*>::iterator index(_stateControlClients.begin());

                while (index != _stateControlClients.end()) {
                    (*index)->StateChange(_state);
                    index++;
                }
            }

            _adminLock.Unlock();

            return result;
        }

        BEGIN_INTERFACE_MAP(SparkImplementation)
            INTERFACE_ENTRY(Exchange::IBrowser)
            INTERFACE_ENTRY(PluginHost::IStateControl)
        END_INTERFACE_MAP

    private:
<<<<<<< HEAD
        void StateChangeCompleted(bool success, const PluginHost::IStateControl::command request)
        {
            if (success) {
                switch (request) {
                case PluginHost::IStateControl::RESUME:

                    _adminLock.Lock();

                    if (_state != PluginHost::IStateControl::RESUMED) {
                        StateChange(PluginHost::IStateControl::RESUMED);
                    }

                    _adminLock.Unlock();
                    break;
                case PluginHost::IStateControl::SUSPEND:

                    _adminLock.Lock();

                    if (_state != PluginHost::IStateControl::SUSPENDED) {
                        StateChange(PluginHost::IStateControl::SUSPENDED);
                    }

                    _adminLock.Unlock();
                    break;
                default:
                    ASSERT(false);
                    break;
                }
            }
            else {

                StateChange(PluginHost::IStateControl::EXITED);
            }
        }

        void StateChange(const PluginHost::IStateControl::state newState)
        {
            _adminLock.Lock();

            _state = newState;
            std::list<PluginHost::IStateControl::INotification*>::iterator index(_stateControlClients.begin());

            while (index != _stateControlClients.end()) {
                (*index)->StateChange(newState);
                index++;
            }
            _adminLock.Unlock();
        }
    private:
=======
>>>>>>> 2499aa15
        mutable Core::CriticalSection _adminLock;
        SceneWindow _window;
        PluginHost::IStateControl::state _state;
        std::list<Exchange::IBrowser::INotification*> _sparkClients;
        std::list<PluginHost::IStateControl::INotification*> _stateControlClients;
    };

    SERVICE_REGISTRATION(SparkImplementation, 1, 0);

} /* namespace Plugin */

namespace Spark {

    class MemoryObserverImpl : public Exchange::IMemory {
    private:
        MemoryObserverImpl();
        MemoryObserverImpl(const MemoryObserverImpl&);
        MemoryObserverImpl& operator=(const MemoryObserverImpl&);

    public:
        MemoryObserverImpl(const uint32_t id)
            : _main(id == 0 ? Core::ProcessInfo().Id() : id)
            , _observable(false)
        {
        }
        ~MemoryObserverImpl() {}

    public:
        virtual void Observe(const uint32_t pid)
        {
            if (pid == 0) {
                _observable = false;
            } else {
                _main = Core::ProcessInfo(pid);
                _observable = true;
            }
        }
        virtual uint64_t Resident() const
        {
            return (_observable == false ? 0 : _main.Resident());
        }
        virtual uint64_t Allocated() const
        {
            return (_observable == false ? 0 : _main.Allocated());
        }
        virtual uint64_t Shared() const
        {
            return (_observable == false ? 0 : _main.Shared());
        }
        virtual uint8_t Processes() const { return (IsOperational() ? 1 : 0); }

        virtual const bool IsOperational() const
        {
            return (_observable == false) || (_main.IsActive());
        }

        BEGIN_INTERFACE_MAP(MemoryObserverImpl)
        INTERFACE_ENTRY(Exchange::IMemory)
        END_INTERFACE_MAP

    private:
        Core::ProcessInfo _main;
        bool _observable;
    };

    Exchange::IMemory* MemoryObserver(const uint32_t PID)
    {
        return (Core::Service<MemoryObserverImpl>::Create<Exchange::IMemory>(PID));
    }
}
} // namespace<|MERGE_RESOLUTION|>--- conflicted
+++ resolved
@@ -202,15 +202,12 @@
 
                     EXITSCENELOCK()
 
-<<<<<<< HEAD
-=======
                     TRACE(Trace::Information, (_T("Request URL: %s"), url.c_str()));
 
                     Run();
                 }
             }
 
->>>>>>> 2499aa15
             void Quit()
             { 
                 Block();
@@ -231,19 +228,13 @@
                 pxScene2d* scene = GetScene();
                 if (suspend == true) {
                     scene->suspend(r, status);
-<<<<<<< HEAD
-=======
                     TRACE(Trace::Information, (_T("Suspend requested. Success: %s"), status ? _T("true") : _T("false")));
->>>>>>> 2499aa15
                     sleep(1); //TODO:Suspend not clearing the background always, hence added the sleep, need to recheck
                     _closed = true; //TODO: Added to suspend rendering on offscreen buffer also, need to recheck
                 }
                 else {
                     scene->resume(r, status);
-<<<<<<< HEAD
-=======
                     TRACE(Trace::Information, (_T("Resume requested. Success: %s"), status ? _T("true") : _T("false")));
->>>>>>> 2499aa15
                     _closed = false;
                 }
                 return status;
@@ -258,11 +249,7 @@
             {
             }
 
-<<<<<<< HEAD
-        protected:
-=======
         private:
->>>>>>> 2499aa15
             virtual void invalidateRect(pxRect* r) override
             {
                 pxWindow::invalidateRect(r);
@@ -283,11 +270,7 @@
                 if ((_view != nullptr) /*&& (_closed == false)*/) {
 
                     script.collectGarbage();
-<<<<<<< HEAD
-                    static_cast<pxIView*>(_view)->onCloseRequest();
-=======
                     _view->onCloseRequest();
->>>>>>> 2499aa15
 
                     pxFontManager::clearAllFonts();
                     script.pump();
@@ -444,13 +427,6 @@
                 sprintf(buffer, "Spark: %s", PX_SCENE_VERSION);
                 setTitle(buffer);
 
-<<<<<<< HEAD
-                _scene = new pxScene2d();
-                _sceneContainer = new pxSceneContainer(_scene);
-                _scene->setViewContainer(_sceneContainer);
-
-=======
->>>>>>> 2499aa15
                 return true;
             }
             virtual uint32_t Worker()
@@ -461,13 +437,8 @@
                     Block();
                 }
                 else {
-<<<<<<< HEAD
-                    pxScriptView* window = new pxScriptView(_fullPath.c_str(),"javascript/node/v8", _sceneContainer);
-                    _view = static_cast<pxIView*>(window);
-=======
                     // This results in a reference counted object!!!
                     _view = new pxScriptView(_fullPath.c_str(),"javascript/node/v8");
->>>>>>> 2499aa15
 
                     ASSERT (_view != nullptr);
 
@@ -483,17 +454,11 @@
                     }
 
                     ENTERSCENELOCK()
-                    //onCloseRequest(); //TODO need to ensure the close sequence is clearing all the things properly, seems suspend after setUrl is showing some background black screen
+
                     if (_view != nullptr) {
-<<<<<<< HEAD
-                        static_cast<pxIView*>(_view)->setViewContainer(nullptr);
-                        static_cast<pxIView*>(_view)->Release(); //FIXME: Could not able to delete it, that means it is still in use.
-                        //delete window;
-=======
                         onCloseRequest();
 
                         _view->setViewContainer(nullptr);
->>>>>>> 2499aa15
                         _view = nullptr;
                     }
                 }
@@ -509,11 +474,7 @@
                 rtValue args;
                 args.setString("scene");
                 rtValue scene;
-<<<<<<< HEAD
-                pxScriptView::getScene(1, &args, &scene, static_cast<void*>(_view));
-=======
                 pxScriptView::getScene(1, &args, &scene, _view);
->>>>>>> 2499aa15
                 pxScene2d* pxScene = (pxScene2d*)(scene.toObject().getPtr());
 
                 EXITSCENELOCK()
@@ -523,11 +484,7 @@
 
         private:
             pxEventLoop _eventLoop;
-<<<<<<< HEAD
-            rtRef<pxIView> _view;
-=======
             pxViewRef _view;
->>>>>>> 2499aa15
             bool _closed;
             uint32_t _width;
             uint32_t _height;
@@ -658,33 +615,19 @@
                 case PluginHost::IStateControl::SUSPEND:
                     if (_state == PluginHost::IStateControl::RESUMED) {
 
-<<<<<<< HEAD
-                        bool status = _window.Suspend(true);
-
-                        StateChangeCompleted(status, PluginHost::IStateControl::SUSPEND);
-                        result = Core::ERROR_NONE;
-=======
                         if (_window.Suspend(true) == true) {
                             _state = PluginHost::IStateControl::SUSPENDED;
                             result = Core::ERROR_NONE;
                         }
->>>>>>> 2499aa15
                     }
                     break;
                 case PluginHost::IStateControl::RESUME:
                     if (_state == PluginHost::IStateControl::SUSPENDED) {
 
-<<<<<<< HEAD
-                        bool status = _window.Suspend(false);
-
-                        StateChangeCompleted(status, PluginHost::IStateControl::RESUME);
-                        result = Core::ERROR_NONE;
-=======
                         if (_window.Suspend(false) == true) {
                             _state = PluginHost::IStateControl::RESUMED;
                             result = Core::ERROR_NONE;
                         }
->>>>>>> 2499aa15
                     }
                     break;
                 default:
@@ -712,58 +655,6 @@
         END_INTERFACE_MAP
 
     private:
-<<<<<<< HEAD
-        void StateChangeCompleted(bool success, const PluginHost::IStateControl::command request)
-        {
-            if (success) {
-                switch (request) {
-                case PluginHost::IStateControl::RESUME:
-
-                    _adminLock.Lock();
-
-                    if (_state != PluginHost::IStateControl::RESUMED) {
-                        StateChange(PluginHost::IStateControl::RESUMED);
-                    }
-
-                    _adminLock.Unlock();
-                    break;
-                case PluginHost::IStateControl::SUSPEND:
-
-                    _adminLock.Lock();
-
-                    if (_state != PluginHost::IStateControl::SUSPENDED) {
-                        StateChange(PluginHost::IStateControl::SUSPENDED);
-                    }
-
-                    _adminLock.Unlock();
-                    break;
-                default:
-                    ASSERT(false);
-                    break;
-                }
-            }
-            else {
-
-                StateChange(PluginHost::IStateControl::EXITED);
-            }
-        }
-
-        void StateChange(const PluginHost::IStateControl::state newState)
-        {
-            _adminLock.Lock();
-
-            _state = newState;
-            std::list<PluginHost::IStateControl::INotification*>::iterator index(_stateControlClients.begin());
-
-            while (index != _stateControlClients.end()) {
-                (*index)->StateChange(newState);
-                index++;
-            }
-            _adminLock.Unlock();
-        }
-    private:
-=======
->>>>>>> 2499aa15
         mutable Core::CriticalSection _adminLock;
         SceneWindow _window;
         PluginHost::IStateControl::state _state;
