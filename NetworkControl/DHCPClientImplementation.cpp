/*
 * If not stated otherwise in this file or this component's LICENSE file the
 * following copyright and licenses apply:
 *
 * Copyright 2020 RDK Management
 *
 * Licensed under the Apache License, Version 2.0 (the "License");
 * you may not use this file except in compliance with the License.
 * You may obtain a copy of the License at
 *
 * http://www.apache.org/licenses/LICENSE-2.0
 *
 * Unless required by applicable law or agreed to in writing, software
 * distributed under the License is distributed on an "AS IS" BASIS,
 * WITHOUT WARRANTIES OR CONDITIONS OF ANY KIND, either express or implied.
 * See the License for the specific language governing permissions and
 * limitations under the License.
 */

#include "DHCPClientImplementation.h"
#include "net/if_arp.h"
#include<net/ethernet.h>
#include<netinet/udp.h>
#include<netinet/ip.h>
#include<sys/socket.h>
#include<arpa/inet.h>
#include<net/if.h>

namespace WPEFramework {

namespace Plugin {

    /* static */ constexpr uint8_t DHCPClientImplementation::MagicCookie[];

    class DHCPIPPacket {
        /*
         * DHCP Protocol (rfc2131) defines, that every message prior to acquiring IP 
         * should be send from 0.0.0.0 source. To reliably force that we need to 
         * implement IP header on raw socket level. Otherwise network driver can 
         * interpret 0.0.0.0 as IPADDR_ANY and reassign it if it has any.
        */
    public:
        static constexpr uint16_t minimumFrameSize = sizeof(iphdr) + sizeof(udphdr);

    public:
        DHCPIPPacket() = delete;
        DHCPIPPacket(const DHCPIPPacket&) = delete;
        DHCPIPPacket& operator=(const DHCPIPPacket&) = delete;

        DHCPIPPacket(uint8_t* buffer, const uint16_t bufferSize, const bool initialize) 
            : _buffer(buffer)
            , _bufferSize(bufferSize)
        {
            if (initialize == true) {
                InitIpHeader();
                InitUDPHeader();
            }
        }

        uint8_t* DHCPFrame() 
        {
            return _buffer + dhcpHeaderOffset;   
        }

        const uint16_t MaxDHCPFrameSize()
        {
            return _bufferSize - sizeof(iphdr) - sizeof(udphdr);
        } 

        const uint16_t TotalSize()
        {
            return _dhcpFrameSize + sizeof(iphdr) + sizeof(udphdr);
        } 

        void DHCPFrameSize(const uint16_t size)
        {
            _dhcpFrameSize = size;

            RecalcHeadersSizes();
            RecalcIpHeaderChecksum();
        } 

        static Core::NodeId BroadcastNode(const string& interfaceName)
        {
            Core::NodeId result;

            uint16_t index = if_nametoindex(interfaceName.c_str());

            struct sockaddr_ll target;
            memset(&target, 0, sizeof(target));
            target.sll_family   = PF_PACKET;
            target.sll_protocol = htons(ETH_P_IP);
            target.sll_ifindex  = index;
            target.sll_hatype   = ARPHRD_ETHER;
            target.sll_pkttype  = PACKET_BROADCAST;
            target.sll_halen    = ETH_ALEN;

            // Fill with broadcast addr
            memset(target.sll_addr, 0xff, ETH_ALEN);

            return Core::NodeId(target);
        }

        const bool IsIncomingMessage()
        {
            const iphdr* ipHeader = reinterpret_cast<iphdr*>(_buffer);
            const udphdr* udpHeader = reinterpret_cast<udphdr*>(_buffer + udpHeaderOffset);


            return (_bufferSize > minimumFrameSize) 
                    && (ipHeader->protocol == PROTOCOL_UDP)
                    && (udpHeader->dest == htons(DHCPClientImplementation::DefaultDHCPClientPort));
        }
    private:
        void InitIpHeader() 
        {
            iphdr* ipHeader = reinterpret_cast<iphdr*>(_buffer);

            memset(ipHeader, 0, sizeof(iphdr));
            ipHeader->version = 4; // Use IPv4
            ipHeader->ihl = 5; // Standard IP header length
            ipHeader->ttl = 64; // Standard TTL
            ipHeader->protocol = PROTOCOL_UDP;
            memset(&(ipHeader->daddr), 0xff, sizeof(ipHeader->daddr));
        }

        void InitUDPHeader() 
        {
            udphdr* udpHeader = reinterpret_cast<udphdr*>(_buffer + udpHeaderOffset);

            memset(udpHeader, 0, sizeof(udphdr));
            udpHeader->source = htons(DHCPClientImplementation::DefaultDHCPClientPort);
            udpHeader->dest = htons(DHCPClientImplementation::DefaultDHCPServerPort);
        }

        void RecalcHeadersSizes() 
        {
            iphdr* ipHeader = reinterpret_cast<iphdr*>(_buffer);
            udphdr* udpHeader = reinterpret_cast<udphdr*>(_buffer + udpHeaderOffset);

            ipHeader->tot_len = htons(sizeof(iphdr) + sizeof(udphdr) + _dhcpFrameSize);
            udpHeader->len = htons(sizeof(udphdr) + _dhcpFrameSize);
        }

        void RecalcIpHeaderChecksum() 
        {
            // src: https://gist.github.com/david-hoze/0c7021434796997a4ca42d7731a7073a
            iphdr* ipHeader = reinterpret_cast<iphdr*>(_buffer);
            uint16_t* data = reinterpret_cast<uint16_t*>(ipHeader);
            uint32_t count = (ipHeader->ihl) << 2;

            // Checksum should be calculated on itself set to 0
            ipHeader->check = 0;

            uint32_t sum = 0;
            while (count > 1) {
                sum += * data++;
                count -= 2;
            }

            if(count > 0) {
                sum += ((*data)&htons(0xFF00));
            }
            
            while (sum>>16) {
                sum = (sum & 0xffff) + (sum >> 16);
            }

            sum = ~sum;
            ipHeader->check = static_cast<uint16_t>(sum);
        }
    private:
        uint8_t* _buffer;
        const uint16_t _bufferSize;
        uint16_t _dhcpFrameSize;
    private:
        static constexpr uint16_t udpHeaderOffset = sizeof(iphdr);
        static constexpr uint16_t dhcpHeaderOffset = udpHeaderOffset + sizeof(udphdr);
        static constexpr uint16_t PROTOCOL_UDP = 17;
    };

<<<<<<< HEAD
    DHCPClientImplementation::DHCPClientImplementation(const string& interfaceName, DiscoverCallback discoverCallback, RequestCallback claimCallback)
        : Core::SocketDatagram(false, DHCPIPPacket::BroadcastNode(interfaceName), DHCPIPPacket::BroadcastNode(interfaceName), 512, 1024)
=======
    DHCPClientImplementation::DHCPClientImplementation(const string& interfaceName, DiscoverCallback discoverCallback, RequestCallback claimCallback, LeaseExpiredCallback leaseExpiredCallback)
        : Core::SocketDatagram(false, Core::NodeId(_T("0.0.0.0"), DefaultDHCPClientPort, Core::NodeId::TYPE_IPV4), RemoteAddress(), 1024, 2048)
>>>>>>> ae7b5f8b
        , _adminLock()
        , _interfaceName(interfaceName)
        , _state(IDLE)
        , _serverIdentifier(0)
        , _xid(0)
        , _preferred()
        , _discoverCallback(discoverCallback)
        , _claimCallback(claimCallback)
        , _leaseExpiredCallback(leaseExpiredCallback)
        , _leasedOffer()
        , _unleasedOffers()
        , _activity(*this)
    {
        Core::AdapterIterator adapters(_interfaceName);

        if (adapters.IsValid() == true) {
            adapters.MACAddress(_MAC, sizeof(_MAC));
        } else {
            TRACE_L1("Could not read mac address of %s\n", _interfaceName.c_str());
        }
    }

    /* virtual */ DHCPClientImplementation::~DHCPClientImplementation()
    {
        _activity.Revoke();
        SocketDatagram::Close(Core::infinite);
    }

    // Methods to extract and insert data into the socket buffers
    /* virtual */ uint16_t DHCPClientImplementation::SendData(uint8_t* dataFrame, const uint16_t maxSendSize)
    {
        uint16_t result = 0;

        if (_state == SENDING) {
            _state = RECEIVING;
            TRACE_L1("Sending DHCP message type: %d for interface: %s", _modus, _interfaceName.c_str());

            ASSERT(maxSendSize > DHCPIPPacket::minimumFrameSize);

            DHCPIPPacket frame(dataFrame, maxSendSize, true);
            result = Message(frame.DHCPFrame(), frame.MaxDHCPFrameSize());

            if (result > 0) {

                frame.DHCPFrameSize(result);
                result = frame.TotalSize();
            }
        }

        return (result);
    }

    /* virtual */ uint16_t DHCPClientImplementation::ReceiveData(uint8_t* dataFrame, const uint16_t receivedSize)
    {
        DHCPIPPacket frame(dataFrame, receivedSize, false);
        if (frame.IsIncomingMessage()) {
            ProcessMessage(SocketDatagram::ReceivedNode(), frame.DHCPFrame(), frame.MaxDHCPFrameSize());
        }

        //ProcessMessage(SocketDatagram::ReceivedNode(), dataFrame, receivedSize);
        return (receivedSize);
    }

    // Signal a state change, Opened, Closed or Accepted
    /* virtual */ void DHCPClientImplementation::StateChange()
    {
    }
}
} // namespace WPEFramework::Plugin<|MERGE_RESOLUTION|>--- conflicted
+++ resolved
@@ -179,13 +179,8 @@
         static constexpr uint16_t PROTOCOL_UDP = 17;
     };
 
-<<<<<<< HEAD
     DHCPClientImplementation::DHCPClientImplementation(const string& interfaceName, DiscoverCallback discoverCallback, RequestCallback claimCallback)
         : Core::SocketDatagram(false, DHCPIPPacket::BroadcastNode(interfaceName), DHCPIPPacket::BroadcastNode(interfaceName), 512, 1024)
-=======
-    DHCPClientImplementation::DHCPClientImplementation(const string& interfaceName, DiscoverCallback discoverCallback, RequestCallback claimCallback, LeaseExpiredCallback leaseExpiredCallback)
-        : Core::SocketDatagram(false, Core::NodeId(_T("0.0.0.0"), DefaultDHCPClientPort, Core::NodeId::TYPE_IPV4), RemoteAddress(), 1024, 2048)
->>>>>>> ae7b5f8b
         , _adminLock()
         , _interfaceName(interfaceName)
         , _state(IDLE)
