--- conflicted
+++ resolved
@@ -1,8 +1,7 @@
 #include "JSONRPCExamplePlugin.h"
 
 namespace WPEFramework {
-
-<<<<<<< HEAD
+  
 namespace Plugin {
 
     SERVICE_REGISTRATION(JSONRPCExamplePlugin, 1, 0);
@@ -47,52 +46,5 @@
     }
 
 } // namespace Plugin
-=======
-	namespace Plugin {
-
-		SERVICE_REGISTRATION(JSONRPCExamplePlugin, 1, 0);
-
-		JSONRPCExamplePlugin::JSONRPCExamplePlugin()
-			: PluginHost::JSONRPC()
-			, _job(Core::ProxyType<PeriodicSync>::Create(this))
-		{
-			// PluginHost::JSONRPC method to register a JSONRPC method invocation for the method "time".
-			Register<string, string>(_T("time"), &JSONRPCExamplePlugin::time, this);
-		}
-
-		/* virtual */ JSONRPCExamplePlugin::~JSONRPCExamplePlugin()
-		{
-			// PluginHost::JSONRPC method to unregister a JSONRPC method invocation for the method "time".
-			Unregister(_T("time"));
-		}
-
-		/* virtual */ const string JSONRPCExamplePlugin::Initialize(PluginHost::IShell* /* service */)
-		{
-			_job->Period(5);
-			PluginHost::WorkerPool::Instance().Schedule(Core::Time::Now().Add(5000), _job);
-
-			// On success return empty, to indicate there is no error text.
-			return (string());
-		}
-
-		/* virtual */ void JSONRPCExamplePlugin::Deinitialize(PluginHost::IShell* /* service */)
-		{
-			_job->Period(0);
-			PluginHost::WorkerPool::Instance().Revoke(_job);
-		}
-
-		/* virtual */ string JSONRPCExamplePlugin::Information() const
-		{
-			// No additional info to report.
-			return (string());
-		}
-
-		void JSONRPCExamplePlugin::SendTime() {
-			// PluginHost::JSONRPC method to send out a JSONRPC message to all subscribers to the event "clock".
-			Notify(_T("clock"), Core::JSON::String(Core::Time::Now().ToRFC1123()));
-		}
-
-	} // namespace Plugin
->>>>>>> ef8aa6e9
 
 } // namespace WPEFramework