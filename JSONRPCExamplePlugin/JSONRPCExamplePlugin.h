#pragma once

#include "Module.h"

namespace WPEFramework {

<<<<<<< HEAD
namespace Plugin {

    // This is a server for a JSONRPC communication channel.
    // For a plugin to be capable to handle JSONRPC, inherit from PluginHost::JSONRPC.
    // By inheriting from this class, the plugin realizes the interface PluginHost::IDispatcher.
    // This realization of this interface implements, by default, the following methods on this plugin
    // - exists
    // - register
    // - unregister
    // Any other methood to be handled by this plugin  can be added can be added by using the
    // templated methods Rgister on the PluginHost::JSONRPC class.
    // As the registration/unregistration of notifications is realized by the class PluginHost::JSONRPC,
    // this class exposes a public method called, Notify(), using this methods, all subscribed clients
    // will receive a JSONRPC message as a notification, in case this method is called.
    class JSONRPCExamplePlugin : public PluginHost::IPlugin, public PluginHost::JSONRPC {
    private:
        // We do not allow this plugin to be copied !!
        JSONRPCExamplePlugin(const JSONRPCExamplePlugin&) = delete;
        JSONRPCExamplePlugin& operator=(const JSONRPCExamplePlugin&) = delete;

        // The next class is a helper class, just to trigger an a-synchronous callback every Period()
        // amount of time.
        class PeriodicSync : public Core::IDispatch {
        private:
            PeriodicSync() = delete;
            PeriodicSync(const PeriodicSync&) = delete;
            PeriodicSync& operator=(const PeriodicSync&) = delete;

        public:
            PeriodicSync(JSONRPCExamplePlugin* parent)
                : _parent(*parent)
            {
            }
            ~PeriodicSync()
            {
            }

        public:
            void Period(const uint8_t time)
            {
                _nextSlot = (time * 1000);
            }
            // This method is called by the WPEFramework ThreadPool at the scheduled time.
            // After the parent has been called to send out a-synchronous notifications, it
            // will schedule itself again, to be triggered after the set period.
            virtual void Dispatch() override
            {
                _parent.SendTime();

                if (_nextSlot != 0) {
                    PluginHost::WorkerPool::Instance().Schedule(Core::Time::Now().Add(_nextSlot), Core::ProxyType<Core::IDispatch>(*this));
                }
            }

        private:
            uint32_t _nextSlot;
            JSONRPCExamplePlugin& _parent;
        };

        // Define a handler for incoming JSONRPC messages. This method does not take any
        // parameters, it just returns the current time of this server, if it is called.
        uint32_t time(const string& /* parameters */, string& response)
        {
            response = '\"' + Core::Time::Now().ToRFC1123() + '\"';
            return (Core::ERROR_NONE);
        }

    public:
        JSONRPCExamplePlugin();
        virtual ~JSONRPCExamplePlugin();

        // Build QueryInterface implementation, specifying all possible interfaces to be returned.
        BEGIN_INTERFACE_MAP(JSONRPCExamplePlugin)
        INTERFACE_ENTRY(PluginHost::IPlugin)
        INTERFACE_ENTRY(PluginHost::IDispatcher)
        END_INTERFACE_MAP

    public:
        //   IPlugin methods
        // -------------------------------------------------------------------------------------------------------
        virtual const string Initialize(PluginHost::IShell* service) override;
        virtual void Deinitialize(PluginHost::IShell* service) override;
        virtual string Information() const override;

        //   Private methods specific to this class.
        // -------------------------------------------------------------------------------------------------------
        void SendTime();

    private:
        Core::ProxyType<PeriodicSync> _job;
    };

} // namespace Plugin
=======
	namespace Plugin {

		// This is a server for a JSONRPC communication channel. 
		// For a plugin to be capable to handle JSONRPC, inherit from PluginHost::JSONRPC.
		// By inheriting from this class, the plugin realizes the interface PluginHost::IDispatcher.
		// This realization of this interface implements, by default, the following methods on this plugin
		// - exists
		// - register
		// - unregister
		// Any other methood to be handled by this plugin  can be added can be added by using the
		// templated methods Register on the PluginHost::JSONRPC class.
		// As the registration/unregistration of notifications is realized by the class PluginHost::JSONRPC,
		// this class exposes a public method called, Notify(), using this methods, all subscribed clients
		// will receive a JSONRPC message as a notification, in case this method is called.
		class JSONRPCExamplePlugin : public PluginHost::IPlugin, public PluginHost::JSONRPC {
		private:
			// We do not allow this plugin to be copied !!
			JSONRPCExamplePlugin(const JSONRPCExamplePlugin&) = delete;
			JSONRPCExamplePlugin& operator=(const JSONRPCExamplePlugin&) = delete;

			// The next class is a helper class, just to trigger an a-synchronous callback every Period()
			// amount of time.
			class PeriodicSync : public Core::IDispatch {
			private:
				PeriodicSync() = delete;
				PeriodicSync(const PeriodicSync&) = delete;
				PeriodicSync& operator=(const PeriodicSync&) = delete;

			public:
				PeriodicSync(JSONRPCExamplePlugin* parent)
					: _parent(*parent) {
				}
				~PeriodicSync() {
				}

			public:
				void Period(const uint8_t time) {
					_nextSlot = (time * 1000);
				}
				// This method is called by the WPEFramework ThreadPool at the scheduled time.
				// After the parent has been called to send out a-synchronous notifications, it
				// will schedule itself again, to be triggered after the set period.
				virtual void Dispatch() override
				{
					_parent.SendTime();

					if (_nextSlot != 0) {
						PluginHost::WorkerPool::Instance().Schedule(Core::Time::Now().Add(_nextSlot), Core::ProxyType<Core::IDispatch>(*this));
					}
				}

			private:
				uint32_t _nextSlot;
				JSONRPCExamplePlugin& _parent;
			};

			// Define a handler for incoming JSONRPC messages. This method does not take any
			// parameters, it just returns the current time of this server, if it is called.
			uint32_t time(const string& /* parameters */, string& response) {
				response = '\"' + Core::Time::Now().ToRFC1123() + '\"';
				return (Core::ERROR_NONE);
			}

		public:
			JSONRPCExamplePlugin();
			virtual ~JSONRPCExamplePlugin();

			// Build QueryInterface implementation, specifying all possible interfaces to be returned.
			BEGIN_INTERFACE_MAP(JSONRPCExamplePlugin)
				INTERFACE_ENTRY(PluginHost::IPlugin)
				INTERFACE_ENTRY(PluginHost::IDispatcher)
			END_INTERFACE_MAP

		public:
			//   IPlugin methods
			// -------------------------------------------------------------------------------------------------------
			virtual const string Initialize(PluginHost::IShell* service) override;
			virtual void Deinitialize(PluginHost::IShell* service) override;
			virtual string Information() const override;

			//   Private methods specific to this class.
			// -------------------------------------------------------------------------------------------------------
			void SendTime();

		private:
			Core::ProxyType<PeriodicSync> _job;
		};

	} // namespace Plugin
>>>>>>> ef8aa6e9
} // namespace WPEFramework<|MERGE_RESOLUTION|>--- conflicted
+++ resolved
@@ -4,7 +4,6 @@
 
 namespace WPEFramework {
 
-<<<<<<< HEAD
 namespace Plugin {
 
     // This is a server for a JSONRPC communication channel.
@@ -98,95 +97,5 @@
     };
 
 } // namespace Plugin
-=======
-	namespace Plugin {
 
-		// This is a server for a JSONRPC communication channel. 
-		// For a plugin to be capable to handle JSONRPC, inherit from PluginHost::JSONRPC.
-		// By inheriting from this class, the plugin realizes the interface PluginHost::IDispatcher.
-		// This realization of this interface implements, by default, the following methods on this plugin
-		// - exists
-		// - register
-		// - unregister
-		// Any other methood to be handled by this plugin  can be added can be added by using the
-		// templated methods Register on the PluginHost::JSONRPC class.
-		// As the registration/unregistration of notifications is realized by the class PluginHost::JSONRPC,
-		// this class exposes a public method called, Notify(), using this methods, all subscribed clients
-		// will receive a JSONRPC message as a notification, in case this method is called.
-		class JSONRPCExamplePlugin : public PluginHost::IPlugin, public PluginHost::JSONRPC {
-		private:
-			// We do not allow this plugin to be copied !!
-			JSONRPCExamplePlugin(const JSONRPCExamplePlugin&) = delete;
-			JSONRPCExamplePlugin& operator=(const JSONRPCExamplePlugin&) = delete;
-
-			// The next class is a helper class, just to trigger an a-synchronous callback every Period()
-			// amount of time.
-			class PeriodicSync : public Core::IDispatch {
-			private:
-				PeriodicSync() = delete;
-				PeriodicSync(const PeriodicSync&) = delete;
-				PeriodicSync& operator=(const PeriodicSync&) = delete;
-
-			public:
-				PeriodicSync(JSONRPCExamplePlugin* parent)
-					: _parent(*parent) {
-				}
-				~PeriodicSync() {
-				}
-
-			public:
-				void Period(const uint8_t time) {
-					_nextSlot = (time * 1000);
-				}
-				// This method is called by the WPEFramework ThreadPool at the scheduled time.
-				// After the parent has been called to send out a-synchronous notifications, it
-				// will schedule itself again, to be triggered after the set period.
-				virtual void Dispatch() override
-				{
-					_parent.SendTime();
-
-					if (_nextSlot != 0) {
-						PluginHost::WorkerPool::Instance().Schedule(Core::Time::Now().Add(_nextSlot), Core::ProxyType<Core::IDispatch>(*this));
-					}
-				}
-
-			private:
-				uint32_t _nextSlot;
-				JSONRPCExamplePlugin& _parent;
-			};
-
-			// Define a handler for incoming JSONRPC messages. This method does not take any
-			// parameters, it just returns the current time of this server, if it is called.
-			uint32_t time(const string& /* parameters */, string& response) {
-				response = '\"' + Core::Time::Now().ToRFC1123() + '\"';
-				return (Core::ERROR_NONE);
-			}
-
-		public:
-			JSONRPCExamplePlugin();
-			virtual ~JSONRPCExamplePlugin();
-
-			// Build QueryInterface implementation, specifying all possible interfaces to be returned.
-			BEGIN_INTERFACE_MAP(JSONRPCExamplePlugin)
-				INTERFACE_ENTRY(PluginHost::IPlugin)
-				INTERFACE_ENTRY(PluginHost::IDispatcher)
-			END_INTERFACE_MAP
-
-		public:
-			//   IPlugin methods
-			// -------------------------------------------------------------------------------------------------------
-			virtual const string Initialize(PluginHost::IShell* service) override;
-			virtual void Deinitialize(PluginHost::IShell* service) override;
-			virtual string Information() const override;
-
-			//   Private methods specific to this class.
-			// -------------------------------------------------------------------------------------------------------
-			void SendTime();
-
-		private:
-			Core::ProxyType<PeriodicSync> _job;
-		};
-
-	} // namespace Plugin
->>>>>>> ef8aa6e9
 } // namespace WPEFramework