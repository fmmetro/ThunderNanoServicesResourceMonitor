--- conflicted
+++ resolved
@@ -90,11 +90,7 @@
         virtual ~CobaltWindow()
         {
             Block();
-<<<<<<< HEAD
-            Signal(SIGHUP);
-=======
             Signal(SIGQUIT);
->>>>>>> 7f645d67
             Wait(Thread::BLOCKED | Thread::STOPPED | Thread::STOPPING, Core::infinite);
         }
 
@@ -151,11 +147,7 @@
         {
             sigset_t mask;
             sigemptyset(&mask);
-<<<<<<< HEAD
-            sigaddset(&mask, SIGHUP);
-=======
             sigaddset(&mask, SIGQUIT);
->>>>>>> 7f645d67
             sigaddset(&mask, SIGUSR1);
             sigaddset(&mask, SIGCONT);
             pthread_sigmask(SIG_UNBLOCK, &mask, nullptr);
