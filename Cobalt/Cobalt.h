/*
 * If not stated otherwise in this file or this component's LICENSE file the
 * following copyright and licenses apply:
 *
 * Copyright 2020 Metrological
 *
 * Licensed under the Apache License, Version 2.0 (the "License");
 * you may not use this file except in compliance with the License.
 * You may obtain a copy of the License at
 *
 * http://www.apache.org/licenses/LICENSE-2.0
 *
 * Unless required by applicable law or agreed to in writing, software
 * distributed under the License is distributed on an "AS IS" BASIS,
 * WITHOUT WARRANTIES OR CONDITIONS OF ANY KIND, either express or implied.
 * See the License for the specific language governing permissions and
 * limitations under the License.
 */
 
#pragma once

#include "Module.h"
#include <interfaces/IBrowser.h>
#include <interfaces/IApplication.h>
#include <interfaces/IMemory.h>
#include <interfaces/json/JsonData_Browser.h>
#include <interfaces/json/JsonData_StateControl.h>
#include <interfaces/json/JApplication.h>

namespace WPEFramework {
namespace Plugin {

class Cobalt: public PluginHost::IPlugin,
        public PluginHost::IWeb,
        public PluginHost::JSONRPC {
private:
<<<<<<< HEAD
=======
    Cobalt(const Cobalt&) = delete;
    Cobalt& operator=(const Cobalt&) = delete;
>>>>>>> 8bd9abd7

    class Notification: public RPC::IRemoteConnection::INotification,
            public PluginHost::IStateControl::INotification,
            public Exchange::IBrowser::INotification {

    public:
        Notification() = delete;
        Notification(const Notification&) = delete;
        Notification& operator=(const Notification&) = delete;

<<<<<<< HEAD
        explicit Notification(Cobalt *parent) :
                _parent(*parent) {
=======
    public:
        explicit Notification(Cobalt* parent)
            : _parent(*parent)
        {
>>>>>>> 8bd9abd7
            ASSERT(parent != nullptr);
        }
        ~Notification() override = default;

    public:
        BEGIN_INTERFACE_MAP (Notification)
        INTERFACE_ENTRY (PluginHost::IStateControl::INotification)
        INTERFACE_ENTRY (Exchange::IBrowser::INotification)
        INTERFACE_ENTRY (RPC::IRemoteConnection::INotification)
        END_INTERFACE_MAP

    private:
<<<<<<< HEAD
        void StateChange(
                const PluginHost::IStateControl::state state) override {
            _parent.StateChange(state);
        }
        // Signal changes on the subscribed namespace..
        void LoadFinished(const string &URL) override {
            _parent.LoadFinished(URL);
        }
        void URLChanged(const string &URL) override {
            _parent.URLChanged(URL);
        }
        void Hidden(const bool hidden) override {
=======
        void StateChange(const PluginHost::IStateControl::state state) override
        {
            _parent.StateChange(state);
        }
        void LoadFinished(const string &URL) override
        {
            _parent.LoadFinished(URL);
        }
        void URLChanged(const string &URL) override
        {
            _parent.URLChanged(URL);
        }
        void Hidden(const bool hidden) override
        {
>>>>>>> 8bd9abd7
            _parent.Hidden(hidden);
        }
        void Closure() override
        {
        }
        void Activated(RPC::IRemoteConnection*) override
        {
        }
        void Deactivated(RPC::IRemoteConnection *connection) override
        {
            _parent.Deactivated(connection);
        }

    private:
        Cobalt &_parent;
    };

public:
    class Data: public Core::JSON::Container {
    public:
        Data(const Data&) = delete;
        Data& operator=(const Data&) = delete;

<<<<<<< HEAD
        Data() :
            Core::JSON::Container(), URL(),
                  FPS(), Suspended(false), Hidden(false) {
=======
    public:
        Data()
            : Core::JSON::Container()
            , URL()
            , FPS()
            , Suspended(false)
            , Hidden(false)
        {
>>>>>>> 8bd9abd7
            Add(_T("url"), &URL);
            Add(_T("fps"), &FPS);
            Add(_T("suspended"), &Suspended);
            Add(_T("hidden"), &Hidden);
        }
<<<<<<< HEAD
        ~Data() = default;
=======
        ~Data() override = default;
>>>>>>> 8bd9abd7

    public:
        Core::JSON::String URL;
        Core::JSON::DecUInt32 FPS;
        Core::JSON::Boolean Suspended;
        Core::JSON::Boolean Hidden;
    };

public:
<<<<<<< HEAD
    Cobalt(const Cobalt&);
    Cobalt& operator=(const Cobalt&);
    Cobalt() :
            _skipURL(0), _connectionId(0), _hidden(false), _cobalt(nullptr), _application(nullptr),
            _memory(nullptr), _service(nullptr), _notification(this) {
=======
    Cobalt()
        : _skipURL(0)
        , _hidden(false)
        , _cobalt(nullptr)
        , _application(nullptr)
        , _memory(nullptr)
        , _service(nullptr)
        , _notification(this) {
>>>>>>> 8bd9abd7
    }
    ~Cobalt() override = default;

public:
    BEGIN_INTERFACE_MAP (Cobalt)
    INTERFACE_ENTRY (PluginHost::IPlugin)
    INTERFACE_ENTRY (PluginHost::IWeb)
    INTERFACE_ENTRY (PluginHost::IDispatcher)
    INTERFACE_AGGREGATE(PluginHost::IStateControl, _cobalt)
    INTERFACE_AGGREGATE(Exchange::IApplication, _application)
    INTERFACE_AGGREGATE(Exchange::IBrowser, _cobalt)
    INTERFACE_AGGREGATE(Exchange::IMemory, _memory)
    END_INTERFACE_MAP

public:
    //  IPlugin methods
    // -------------------------------------------------------------------------------------------------------
    const string Initialize(PluginHost::IShell* service) override;
    void Deinitialize(PluginHost::IShell *service) override;
    string Information() const override;

    //  IWeb methods
    // -------------------------------------------------------------------------------------------------------
    void Inbound(Web::Request &request) override;
    Core::ProxyType<Web::Response> Process(const Web::Request &request) override;

private:
    void Deactivated(RPC::IRemoteConnection *connection);
    void StateChange(const PluginHost::IStateControl::state state);
    void LoadFinished(const string &URL);
    void URLChanged(const string &URL);
    void Hidden(const bool hidden);
    void Closure();

    // JsonRpc
    void RegisterAll();
    void UnregisterAll();
    uint32_t get_url(Core::JSON::String &response) const; // Browser
    uint32_t set_url(const Core::JSON::String &param); // Browser
    uint32_t get_visibility(
            Core::JSON::EnumType<JsonData::Browser::VisibilityType> &response) const; // Browser
    uint32_t set_visibility(
            const Core::JSON::EnumType<JsonData::Browser::VisibilityType> &param); // Browser
    uint32_t get_fps(Core::JSON::DecUInt32 &response) const; // Browser
    uint32_t get_state(
            Core::JSON::EnumType<JsonData::StateControl::StateType> &response) const; // StateControl
    uint32_t set_state(
            const Core::JSON::EnumType<JsonData::StateControl::StateType> &param); // StateControl
    uint32_t endpoint_delete(const JsonData::Browser::DeleteParamsData& params);
    uint32_t DeleteDir(const string& path);
    uint32_t set_deeplink(const Core::JSON::String &param); // Application
    void event_urlchange(const string &url, const bool &loaded); // Browser
    void event_visibilitychange(const bool &hidden); // Browser
    void event_statechange(const bool &suspended); // StateControl

private:
    uint8_t _skipURL;
    uint32_t _connectionId;
    bool _hidden;
    Exchange::IBrowser *_cobalt;
    Exchange::IApplication *_application;
    Exchange::IMemory *_memory;
    PluginHost::IShell *_service;
    Core::Sink<Notification> _notification;
    string _persistentStoragePath;
};
}
} // namespace<|MERGE_RESOLUTION|>--- conflicted
+++ resolved
@@ -34,11 +34,6 @@
         public PluginHost::IWeb,
         public PluginHost::JSONRPC {
 private:
-<<<<<<< HEAD
-=======
-    Cobalt(const Cobalt&) = delete;
-    Cobalt& operator=(const Cobalt&) = delete;
->>>>>>> 8bd9abd7
 
     class Notification: public RPC::IRemoteConnection::INotification,
             public PluginHost::IStateControl::INotification,
@@ -49,15 +44,10 @@
         Notification(const Notification&) = delete;
         Notification& operator=(const Notification&) = delete;
 
-<<<<<<< HEAD
-        explicit Notification(Cobalt *parent) :
-                _parent(*parent) {
-=======
     public:
         explicit Notification(Cobalt* parent)
             : _parent(*parent)
         {
->>>>>>> 8bd9abd7
             ASSERT(parent != nullptr);
         }
         ~Notification() override = default;
@@ -70,35 +60,20 @@
         END_INTERFACE_MAP
 
     private:
-<<<<<<< HEAD
-        void StateChange(
-                const PluginHost::IStateControl::state state) override {
+        void StateChange(const PluginHost::IStateControl::state state) override
+        {
             _parent.StateChange(state);
         }
-        // Signal changes on the subscribed namespace..
-        void LoadFinished(const string &URL) override {
+        void LoadFinished(const string &URL) override
+        {
             _parent.LoadFinished(URL);
         }
-        void URLChanged(const string &URL) override {
+        void URLChanged(const string &URL) override
+        {
             _parent.URLChanged(URL);
         }
-        void Hidden(const bool hidden) override {
-=======
-        void StateChange(const PluginHost::IStateControl::state state) override
-        {
-            _parent.StateChange(state);
-        }
-        void LoadFinished(const string &URL) override
-        {
-            _parent.LoadFinished(URL);
-        }
-        void URLChanged(const string &URL) override
-        {
-            _parent.URLChanged(URL);
-        }
         void Hidden(const bool hidden) override
         {
->>>>>>> 8bd9abd7
             _parent.Hidden(hidden);
         }
         void Closure() override
@@ -122,11 +97,6 @@
         Data(const Data&) = delete;
         Data& operator=(const Data&) = delete;
 
-<<<<<<< HEAD
-        Data() :
-            Core::JSON::Container(), URL(),
-                  FPS(), Suspended(false), Hidden(false) {
-=======
     public:
         Data()
             : Core::JSON::Container()
@@ -135,17 +105,12 @@
             , Suspended(false)
             , Hidden(false)
         {
->>>>>>> 8bd9abd7
             Add(_T("url"), &URL);
             Add(_T("fps"), &FPS);
             Add(_T("suspended"), &Suspended);
             Add(_T("hidden"), &Hidden);
         }
-<<<<<<< HEAD
-        ~Data() = default;
-=======
         ~Data() override = default;
->>>>>>> 8bd9abd7
 
     public:
         Core::JSON::String URL;
@@ -155,13 +120,8 @@
     };
 
 public:
-<<<<<<< HEAD
     Cobalt(const Cobalt&);
     Cobalt& operator=(const Cobalt&);
-    Cobalt() :
-            _skipURL(0), _connectionId(0), _hidden(false), _cobalt(nullptr), _application(nullptr),
-            _memory(nullptr), _service(nullptr), _notification(this) {
-=======
     Cobalt()
         : _skipURL(0)
         , _hidden(false)
@@ -170,7 +130,6 @@
         , _memory(nullptr)
         , _service(nullptr)
         , _notification(this) {
->>>>>>> 8bd9abd7
     }
     ~Cobalt() override = default;
 
