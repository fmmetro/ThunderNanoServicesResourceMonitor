/*
 * If not stated otherwise in this file or this component's LICENSE file the
 * following copyright and licenses apply:
 *
 * Copyright 2020 Metrological
 *
 * Licensed under the Apache License, Version 2.0 (the "License");
 * you may not use this file except in compliance with the License.
 * You may obtain a copy of the License at
 *
 * http://www.apache.org/licenses/LICENSE-2.0
 *
 * Unless required by applicable law or agreed to in writing, software
 * distributed under the License is distributed on an "AS IS" BASIS,
 * WITHOUT WARRANTIES OR CONDITIONS OF ANY KIND, either express or implied.
 * See the License for the specific language governing permissions and
 * limitations under the License.
 */
 
#include "Cobalt.h"

namespace WPEFramework {
namespace Cobalt {

extern Exchange::IMemory* MemoryObserver(const RPC::IRemoteConnection* connection);
}

namespace Plugin {

SERVICE_REGISTRATION(Cobalt, 1, 0);

static Core::ProxyPoolType<Web::TextBody> _textBodies(2);
static Core::ProxyPoolType<Web::JSONBodyType<Cobalt::Data>> jsonBodyDataFactory(2);

const string Cobalt::Initialize(PluginHost::IShell *service)
{
    Config config;
    string message(EMPTY_STRING);

    ASSERT(service != nullptr);
    ASSERT(_service == nullptr);
    ASSERT(_connectionId == 0);
    ASSERT(_cobalt == nullptr);
    ASSERT(_application == nullptr);
    ASSERT(_memory == nullptr);

    config.FromString(service->ConfigLine());
    _persistentStoragePath = service->PersistentPath();

    _service = service;
    _service->AddRef();
    _skipURL = _service->WebPrefix().length();

    // Register the Connection::Notification stuff. The Remote process might die
    // before we get a
    // change to "register" the sink for these events !!! So do it ahead of
    // instantiation.
    _service->Register(&_notification);
    _cobalt = _service->Root < Exchange::IBrowser
            > (_connectionId, 2000, _T("CobaltImplementation"));

    if (_cobalt != nullptr) {
        PluginHost::IStateControl *stateControl(
                _cobalt->QueryInterface<PluginHost::IStateControl>());
        if (stateControl == nullptr) {
            message = _T("Cobalt StateControl could not be Obtained.");
        } else {
            _application = _cobalt->QueryInterface<Exchange::IApplication>();
            if (_application != nullptr) {
                RegisterAll();
                Exchange::JApplication::Register(*this, _application);
                RPC::IRemoteConnection* remoteConnection = _service->RemoteConnection(_connectionId);
                if(remoteConnection != nullptr) {
                    _memory = WPEFramework::Cobalt::MemoryObserver(remoteConnection);
                    if(_memory != nullptr) {
                        _cobalt->Register(&_notification);
                        stateControl->Register(&_notification);
                        stateControl->Configure(_service);
                    } else {
                        message = _T("Cobalt Memory Obesever could not be Obtained.");
                    }
                    remoteConnection->Release();
                } else {
                    message = _T("Cobalt Remote Connection could not be Obtained.");
                }
            } else {
                message = _T("Cobalt IApplication could not be Obtained.");
            }
            stateControl->Release();

        }
    } else {
        message = _T("Cobalt could not be instantiated.");
    }

    if (message.length() != 0) {
       Deinitialize(service);
    }

    return message;
}

<<<<<<< HEAD
/* virtual */void Cobalt::Deinitialize(PluginHost::IShell *service) {
=======
void Cobalt::Deinitialize(PluginHost::IShell *service)
{
    ASSERT(_service == service);
    ASSERT(_cobalt != nullptr);
    ASSERT(_application != nullptr);
    ASSERT(_memory != nullptr);

    Exchange::JApplication::Unregister(*this);
    UnregisterAll();
>>>>>>> 8bd9abd7

    ASSERT(_service == service);
    _service->Unregister(&_notification);

    if(_connectionId != 0) {
        ASSERT(_cobalt != nullptr);

        PluginHost::IStateControl *stateControl(_cobalt->QueryInterface<PluginHost::IStateControl>());
        // Make sure the Activated and Deactivated are no longer called before we
        // start cleaning up..
        // In case Cobalt crashed, there is no access to the statecontrol interface,
        // check it !!
        if (stateControl != nullptr) {
            stateControl->Unregister(&_notification);
            stateControl->Release();
        } else {
            // On behalf of the crashed process, we will release the notification sink.
            _notification.Release();
        }
        if(_memory != nullptr) {
            _cobalt->Unregister(&_notification);
            _memory->Release();
            _memory = nullptr;
        }
        if(_application != nullptr) {
            Exchange::JApplication::Unregister(*this);
            UnregisterAll();
            _application->Release();
            _application = nullptr;
        }

        RPC::IRemoteConnection* connection(_service->RemoteConnection(_connectionId));
        VARIABLE_IS_NOT_USED uint32_t result = _cobalt->Release();
        _cobalt = nullptr;
        ASSERT(result == Core::ERROR_DESTRUCTION_SUCCEEDED);

        // The connection can disappear in the meantime...
        if (connection != nullptr) {
            // But if it did not dissapear in the meantime, forcefully terminate it. Shoot to kill :-)
            connection->Terminate();
            connection->Release();
        }
    }
    _service->Release();
    _service = nullptr;
    _connectionId = 0;
}

string Cobalt::Information() const
{
    // No additional info to report.
    return (string());
}

void Cobalt::Inbound(Web::Request &request)
{
    if (request.Verb == Web::Request::HTTP_POST) {
        // This might be a "launch" application thingy, make sure we receive the
        // proper info.
        request.Body(jsonBodyDataFactory.Element());
        //request.Body(_textBodies.Element());
    }
}

Core::ProxyType<Web::Response> Cobalt::Process(const Web::Request &request)
{
    ASSERT(_skipURL <= request.Path.length());
    TRACE(Trace::Information, (string(_T("Received cobalt request"))));

    Core::ProxyType < Web::Response
            > result(PluginHost::IFactories::Instance().Response());

    Core::TextSegmentIterator index(
            Core::TextFragment(request.Path, _skipURL,
                    request.Path.length() - _skipURL), false, '/');

    result->ErrorCode = Web::STATUS_BAD_REQUEST;
    result->Message = "Unknown error";

    if (request.Verb == Web::Request::HTTP_POST) {
        // We might be receiving a plugin download request.
        if ((index.Next() == true) && (index.Next() == true)
                && (_cobalt != nullptr)) {
            PluginHost::IStateControl *stateControl(
                    _cobalt->QueryInterface<PluginHost::IStateControl>());
            if (stateControl != nullptr) {
                result->ErrorCode = Web::STATUS_OK;
                result->Message = "OK";
                if (index.Remainder() == _T("Suspend")) {
                    stateControl->Request(PluginHost::IStateControl::SUSPEND);
                } else if (index.Remainder() == _T("Resume")) {
                    stateControl->Request(PluginHost::IStateControl::RESUME);
                } else if ((index.Remainder() == _T("URL"))
                        && (request.HasBody() == true)
                        && (request.Body<const Data>()->URL.Value().empty()
                                == false)) {
                    _cobalt->SetURL(request.Body<const Data>()->URL.Value());
                } else {
                    result->ErrorCode = Web::STATUS_BAD_REQUEST;
                    result->Message = "Unknown error";
                }
                stateControl->Release();
            }
        }
    } else if (request.Verb == Web::Request::HTTP_GET) {
    }
    return result;
}

void Cobalt::LoadFinished(const string &URL)
{
    string message(
            string("{ \"url\": \"") + URL + string("\", \"loaded\":true }"));
    TRACE(Trace::Information, (_T("LoadFinished: %s"), message.c_str()));
    _service->Notify(message);

    event_urlchange(URL, true);
}

void Cobalt::URLChanged(const string &URL)
{
    string message(string("{ \"url\": \"") + URL + string("\" }"));
    TRACE(Trace::Information, (_T("URLChanged: %s"), message.c_str()));
    _service->Notify(message);

    event_urlchange(URL, false);
}

void Cobalt::Hidden(const bool hidden)
{
    TRACE(Trace::Information,
            (_T("Hidden: %s }"), (hidden ? "true" : "false")));
    string message(
            string("{ \"hidden\": ") + (hidden ? _T("true") : _T("false"))
                    + string("}"));
    _hidden = hidden;
    _service->Notify(message);

    event_visibilitychange(hidden);
}

uint32_t Cobalt::DeleteDir(const string& path)
{
    uint32_t result = Core::ERROR_NONE;
    if (path.empty() == false) {
        string fullPath = _persistentStoragePath + path;
        Core::Directory dir(fullPath.c_str());
        if (!dir.Destroy()) {
            TRACE(Trace::Error, (_T("Failed to delete %s\n"), fullPath.c_str()));
            result = Core::ERROR_UNKNOWN_KEY;
        }
    }

    return result;
}

void Cobalt::StateChange(const PluginHost::IStateControl::state state)
{
    switch (state) {
    case PluginHost::IStateControl::RESUMED:
        TRACE(Trace::Information,
                (string(_T("StateChange: { \"suspend\":false }"))));
        _service->Notify("{ \"suspended\":false }");
        event_statechange(false);
        break;
    case PluginHost::IStateControl::SUSPENDED:
        TRACE(Trace::Information,
                (string(_T("StateChange: { \"suspend\":true }"))));
        _service->Notify("{ \"suspended\":true }");
        event_statechange(true);
        break;
    case PluginHost::IStateControl::EXITED:
        // Exited by Cobalt app
        Core::IWorkerPool::Instance().Submit(
                PluginHost::IShell::Job::Create(_service,
                        PluginHost::IShell::DEACTIVATED,
                        PluginHost::IShell::REQUESTED));
        break;
    case PluginHost::IStateControl::UNINITIALIZED:
        break;
    default:
        ASSERT(false);
        break;
    }
}

void Cobalt::Deactivated(RPC::IRemoteConnection *connection)
{
    if (connection->Id() == _connectionId) {

        ASSERT(_service != nullptr);
        Core::IWorkerPool::Instance().Submit(
                PluginHost::IShell::Job::Create(_service,
                        PluginHost::IShell::DEACTIVATED,
                        PluginHost::IShell::FAILURE));
    }
}
}
} // namespace<|MERGE_RESOLUTION|>--- conflicted
+++ resolved
@@ -100,9 +100,6 @@
     return message;
 }
 
-<<<<<<< HEAD
-/* virtual */void Cobalt::Deinitialize(PluginHost::IShell *service) {
-=======
 void Cobalt::Deinitialize(PluginHost::IShell *service)
 {
     ASSERT(_service == service);
@@ -112,7 +109,6 @@
 
     Exchange::JApplication::Unregister(*this);
     UnregisterAll();
->>>>>>> 8bd9abd7
 
     ASSERT(_service == service);
     _service->Unregister(&_notification);
