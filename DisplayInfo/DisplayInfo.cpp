--- conflicted
+++ resolved
@@ -42,17 +42,11 @@
         if (_connectionProperties != nullptr) {
 
             _graphicsProperties = _connectionProperties->QueryInterface<Exchange::IGraphicsProperties>();
-            _hdrProperties = _connectionProperties->QueryInterface<Exchange::IHDRProperties>();
             if (_graphicsProperties == nullptr) {
 
                 _connectionProperties->Release();
                 _connectionProperties = nullptr;
             } else {
-<<<<<<< HEAD
-                _notification.Initialize(_connectionProperties);
-                Exchange::JConnectionProperties::Register(*this, _connectionProperties);
-                Exchange::JHDRProperties::Register(*this, _hdrProperties);
-=======
                 _hdrProperties = _connectionProperties->QueryInterface<Exchange::IHDRProperties>();
                 if (_hdrProperties == nullptr) {
                     _connectionProperties->Release();
@@ -65,7 +59,6 @@
                     Exchange::JConnectionProperties::Register(*this, _connectionProperties);
                     Exchange::JHDRProperties::Register(*this, _hdrProperties);
                 }
->>>>>>> 6075d484
             }
         }
 
@@ -147,25 +140,6 @@
 
     void DisplayInfo::Info(JsonData::DisplayInfo::DisplayinfoData& displayInfo) const
     {
-<<<<<<< HEAD
-        bool boolean;
-        uint32_t value;
-        Exchange::IHDRProperties::HDRType hdrType;
-        Exchange::IConnectionProperties::HDCPProtectionType hdcpType;
-
-        displayInfo.Totalgpuram = _graphicsProperties->TotalGpuRam();
-        displayInfo.Freegpuram = _graphicsProperties->FreeGpuRam();
-
-        if (_connectionProperties->IsAudioPassthrough(boolean) == Core::ERROR_NONE) {
-            displayInfo.Audiopassthrough = boolean;
-        }
-        if (_connectionProperties->Connected(boolean) == Core::ERROR_NONE) {
-            displayInfo.Connected = boolean;
-        }
-        if (_connectionProperties->Width(value) == Core::ERROR_NONE) {
-            displayInfo.Width = value;
-        }
-=======
         uint64_t ram = 0;
         if (_graphicsProperties->TotalGpuRam(ram) == Core::ERROR_NONE) {
             displayInfo.Totalgpuram = ram;
@@ -189,17 +163,10 @@
             displayInfo.Width = value;
         }
         value = 0;
->>>>>>> 6075d484
         if (_connectionProperties->Height(value) == Core::ERROR_NONE) {
             displayInfo.Height = value;
         }
 
-<<<<<<< HEAD
-        if (static_cast<const Exchange::IConnectionProperties*>(_connectionProperties)->HDCPProtection(hdcpType) == Core::ERROR_NONE) {
-            displayInfo.Hdcpprotection = static_cast<JsonData::DisplayInfo::DisplayinfoData::HdcpprotectionType>(hdcpType);
-        }
-        if ((_hdrProperties != nullptr) && (_hdrProperties->HDRSetting(hdrType) == Core::ERROR_NONE)) {
-=======
         Exchange::IConnectionProperties::HDCPProtectionType hdcpProtection(Exchange::IConnectionProperties::HDCPProtectionType::HDCP_Unencrypted);
         if ((const_cast<const Exchange::IConnectionProperties*>(_connectionProperties))->HDCPProtection(hdcpProtection) == Core::ERROR_NONE) {
             displayInfo.Hdcpprotection = static_cast<JsonData::DisplayInfo::DisplayinfoData::HdcpprotectionType>(hdcpProtection);
@@ -207,7 +174,6 @@
 
         Exchange::IHDRProperties::HDRType hdrType(Exchange::IHDRProperties::HDRType::HDR_OFF);
         if (_hdrProperties->HDRSetting(hdrType) == Core::ERROR_NONE) {
->>>>>>> 6075d484
             displayInfo.Hdrtype = static_cast<JsonData::DisplayInfo::DisplayinfoData::HdrtypeType>(hdrType);
         }
     }
