/*
 * If not stated otherwise in this file or this component's LICENSE file the
 * following copyright and licenses apply:
 *
 * Copyright 2020 RDK Management
 *
 * Licensed under the Apache License, Version 2.0 (the "License");
 * you may not use this file except in compliance with the License.
 * You may obtain a copy of the License at
 *
 * http://www.apache.org/licenses/LICENSE-2.0
 *
 * Unless required by applicable law or agreed to in writing, software
 * distributed under the License is distributed on an "AS IS" BASIS,
 * WITHOUT WARRANTIES OR CONDITIONS OF ANY KIND, either express or implied.
 * See the License for the specific language governing permissions and
 * limitations under the License.
 */
 
#include "../Module.h"
#include "../ExtendedDisplayIdentification.h"

#include <interfaces/IDisplayInfo.h>

#include <bcm_host.h>
#include <fstream>

namespace WPEFramework {
namespace Plugin {

<<<<<<< HEAD
class DisplayInfoImplementation : public Exchange::IGraphicsProperties, public Exchange::IConnectionProperties {
=======
class DisplayInfoImplementation : public Exchange::IHDRProperties, public Exchange::IGraphicsProperties, public Exchange::IConnectionProperties {

>>>>>>> 6075d484
public:
    DisplayInfoImplementation(const DisplayInfoImplementation&) = delete;
    DisplayInfoImplementation& operator= (const DisplayInfoImplementation&) = delete;

    DisplayInfoImplementation()
        : _width(0)
        , _height(0)
        , _connected(false)
        , _totalGpuRam(0)
        , _audioPassthrough(false)
<<<<<<< HEAD
        , _EDID()
=======
        , _value(HDCP_Unencrypted)
>>>>>>> 6075d484
        , _adminLock()
        , _activity(*this) {

        bcm_host_init();

        UpdateTotalGpuRam(_totalGpuRam);

        Dispatch();

        vc_tv_register_callback(&DisplayCallback, reinterpret_cast<void*>(this));
    }
    virtual ~DisplayInfoImplementation()
    {
        bcm_host_deinit();
    }

public:
    // Graphics Properties interface
    uint32_t TotalGpuRam(uint64_t& total) const override
    {
        total = _totalGpuRam;
        return (Core::ERROR_NONE);
    }
    uint32_t FreeGpuRam(uint64_t& free) const override
    {
        uint64_t result;
        Command("get_mem reloc ", result);
        free = (result);
        return (Core::ERROR_NONE);
    }

    // Connection Properties interface
    uint32_t Register(INotification* notification) override
    {
        _adminLock.Lock();

        // Make sure a sink is not registered multiple times.
        ASSERT(std::find(_observers.begin(), _observers.end(), notification) == _observers.end());

        _observers.push_back(notification);
        notification->AddRef();

        _adminLock.Unlock();

        return (Core::ERROR_NONE);
    }
    uint32_t Unregister(INotification* notification) override
    {
        _adminLock.Lock();

        std::list<IConnectionProperties::INotification*>::iterator index(std::find(_observers.begin(), _observers.end(), notification));

        // Make sure you do not unregister something you did not register !!!
        ASSERT(index != _observers.end());

        if (index != _observers.end()) {
            (*index)->Release();
            _observers.erase(index);
        }

        _adminLock.Unlock();

        return (Core::ERROR_NONE);
    }
<<<<<<< HEAD
    uint32_t IsAudioPassthrough (bool& value) const override
    {
        value = _audioPassthrough;
        return (Core::ERROR_NONE);
    }
    uint32_t Connected(bool& connected) const override
    {
        connected = _connected;
        return (Core::ERROR_NONE);
    }
    uint32_t Width(uint32_t& value) const override
    {
        value = _width;
        return (Core::ERROR_NONE);
    }
    uint32_t Height(uint32_t& value) const override
    {
        value = _height;
        return (Core::ERROR_NONE);
    }
    uint32_t VerticalFreq(uint32_t& value) const override
    {
        value = 0;
        return (Core::ERROR_NONE);
    }
    // HDCP support is not used for RPI now, it is always settings as DISPMANX_PROTECTION_NONE
    uint32_t HDCPProtection(HDCPProtectionType& value) const override {
        value = HDCPProtectionType::HDCP_Unencrypted;
        return (Core::ERROR_NONE);
    }
    uint32_t HDCPProtection (const HDCPProtectionType& /* value */) override {
        return (Core::ERROR_GENERAL);
    }
    uint32_t EDID (uint16_t& length /* @inout */, uint8_t data[] /* @out @length:length */) const override {
        length = _EDID.Raw(length, data);
        return (Core::ERROR_NONE);
    }
    uint32_t WidthInCentimeters(uint8_t& width) const override {
        width = _EDID.WidthInCentimeters();
        return width ? (Core::ERROR_NONE) : Core::ERROR_UNAVAILABLE;
    }
    uint32_t HeightInCentimeters(uint8_t& height) const override {
        height = _EDID.WidthInCentimeters();
        return height ? (Core::ERROR_NONE) : Core::ERROR_UNAVAILABLE;
    }

    uint32_t PortName (string& name /* @out */) const {
        name =_T("HDMI") + Core::NumberType<uint8_t>(0).Text();
=======
    uint32_t IsAudioPassthrough (bool& passthru) const override
    {
        passthru = _audioPassthrough;
        return (Core::ERROR_NONE);
    }
    uint32_t Connected(bool& isconnected) const override
    {
        isconnected = _connected;
        return (Core::ERROR_NONE);
    }
    uint32_t Width(uint32_t& width) const override
    {
        width = _width;
        return (Core::ERROR_NONE);
    }
    uint32_t Height(uint32_t& height) const override
    {
        height = _height;
        return (Core::ERROR_NONE);
    }
    uint32_t VerticalFreq(uint32_t& vf) const override
    {
        vf = ~0;
        return (Core::ERROR_NONE);
    }
    // HDCP support is not used for RPI now, it is always settings as DISPMANX_PROTECTION_NONE
    uint32_t HDCPProtection(HDCPProtectionType& value) const override
    {
        value = HDCPProtectionType::HDCP_Unencrypted;
        return (Core::ERROR_NONE);
    }
    // HDCP support is not used for RPI now, it is always settings as DISPMANX_PROTECTION_NONE
    uint32_t HDCPProtection(const HDCPProtectionType value) override
    {
        _value = value;
>>>>>>> 6075d484
        return (Core::ERROR_NONE);
    }
    uint32_t EDID(uint16_t& length, uint8_t data[]) const override
    {
        return (Core::ERROR_UNAVAILABLE);
    }
    uint32_t PortName(string& name) const override
    {
        return (Core::ERROR_UNAVAILABLE);
    }
    uint32_t TVCapabilities(IHDRIterator*& type) const override
    {
        return (Core::ERROR_UNAVAILABLE);
    }
    uint32_t STBCapabilities(IHDRIterator*& type) const override
    {
        return (Core::ERROR_UNAVAILABLE);
    }
    uint32_t HDRSetting(HDRType& type) const override
    {
        type = HDR_OFF;
        return (Core::ERROR_NONE);
    }

    void Dispatch()
    {
        TV_DISPLAY_STATE_T tvState;
        if (vc_tv_get_display_state(&tvState) == 0) {

            if (tvState.display.hdmi.width && tvState.display.hdmi.height) {
                _width = tvState.display.hdmi.width;
                _height = tvState.display.hdmi.height;
            }
            if ((tvState.state & VC_HDMI_ATTACHED) || ((tvState.state & VC_SDTV_ATTACHED) && ((tvState.state & VC_SDTV_NTSC) || (tvState.state & VC_SDTV_PAL))))  {
                _connected = true;
            } else {
                _connected = false;
            }
            if (tvState.state & VC_HDMI_HDMI) {
                _audioPassthrough = true;
            } else {
                _audioPassthrough = false;
            }
        }
 

        _adminLock.Lock();

        if (_connected == true) {
            TRACE(Trace::Information, (_T("HDCP connected: [%d,%d]"), _width, _height));
            
            RetrieveEDID(_EDID, -1);
        }
        else {
            _EDID.Clear();
            TRACE(Trace::Information, (_T("HDCP disconnected")));
        }


        std::list<IConnectionProperties::INotification*>::const_iterator index = _observers.begin();

        if (index != _observers.end()) {
<<<<<<< HEAD
            (*index)->Updated(Exchange::IConnectionProperties::INotification::Source::HDCP_CHANGE);
=======
            (*index)->Updated(Exchange::IConnectionProperties::INotification::Source::HDMI_CHANGE);
>>>>>>> 6075d484
        }

        _adminLock.Unlock();
    }

    BEGIN_INTERFACE_MAP(DisplayInfoImplementation)
        INTERFACE_ENTRY(Exchange::IHDRProperties)
        INTERFACE_ENTRY(Exchange::IGraphicsProperties)
        INTERFACE_ENTRY(Exchange::IConnectionProperties)
    END_INTERFACE_MAP

private:
    inline void UpdateTotalGpuRam(uint64_t& totalRam) const
    {
        Command("get_mem reloc_total ", totalRam);
    }
    void Command(const char request[], string& value) const
    {
        char buffer[512];

        // Reset the string
        buffer[0] = '\0';

        // Most VC API calls are guarded but we want to be sure anyway
        _adminLock.Lock();

        int VARIABLE_IS_NOT_USED status = vc_gencmd(buffer, sizeof(buffer), &request[0]);
        assert((status == 0) && "Error: vc_gencmd failed.\n");

        _adminLock.Unlock();

        // Make sure it is null-terminated
        buffer[sizeof(buffer) - 1] = '\0';

        // We do not need the stuff that is before the '=', we know what we requested :-)
        char* equal = strchr(buffer, '=');
        if (equal != nullptr) {
            equal++;
        }
        else {
            equal = buffer;
        }

        // Create string from buffer.
        Core::ToString(equal, value);
    }
    template<typename VALUE>
    void Command(const char request[], VALUE& result) const
    {
        string response;

        Command(request, response);

        const char* start = response.c_str();
        const char* index = start;

        // move the index to the unit inidicatuion type
        while (::isdigit(*index) || (*index == ' ') || (*index == '.') || (*index == ',')) {
            index++;
        }

        result = WPEFramework::Core::NumberType<VALUE>(WPEFramework::Core::TextFragment(start, (index - start))).Value();

        // Convert into bytes, if necessary.
        if ( (*index == 'M') && (index[1] == '\0') ) {
            // Multiply with MB
            result *= (1024 * 1024);
        }
        else if ( (*index == 'K') && (index[1] == '\0') ) {
            // Multiply with KB
            result *= 1024;
        }
    }
    static void DisplayCallback(void *cbData, uint32_t reason, uint32_t, uint32_t)
    {
        DisplayInfoImplementation* platform = static_cast<DisplayInfoImplementation*>(cbData);
        ASSERT(platform != nullptr);

        if (platform != nullptr) {
            switch (reason) {
            case VC_HDMI_UNPLUGGED:
            case VC_SDTV_UNPLUGGED:
            case VC_HDMI_ATTACHED:
            case VC_SDTV_ATTACHED:
            case VC_HDMI_DVI:
            case VC_HDMI_HDMI:
            case VC_HDMI_HDCP_UNAUTH:
            case VC_HDMI_HDCP_AUTH:
            case VC_HDMI_HDCP_KEY_DOWNLOAD:
            case VC_HDMI_HDCP_SRM_DOWNLOAD:
                platform->_activity.Submit();
                break;
            default: {
                // Ignore all other reasons
                break;
            }
            }
        }
    }

    void RetrieveEDID(ExtendedDisplayIdentification& info, int displayId = -1) {
        int size;
        uint8_t  index = 0;

        do {
            if (displayId != -1) {
                #ifdef RPI4 // or higer
                size = vc_tv_hdmi_ddc_read_id(displayId, index * info.Length(), info.Length(), info.Segment(index));
                #endif
            }
            else {
                uint8_t* buffer = info.Segment(index);
                size = vc_tv_hdmi_ddc_read(index * info.Length(), info.Length(), buffer);
            }

            index++;

        } while ( (index < info.Segments()) && (size == info.Length()) );

        TRACE(Trace::Information, (_T("EDID, Read %d segments [%d]"), index, size));
    } 

private:
    uint32_t _width;
    uint32_t _height;
    bool _connected;
    uint64_t _totalGpuRam;
    bool _audioPassthrough;
<<<<<<< HEAD
    ExtendedDisplayIdentification _EDID;
=======
    HDCPProtectionType _value;
>>>>>>> 6075d484

    std::list<IConnectionProperties::INotification*> _observers;

    mutable Core::CriticalSection _adminLock;

    Core::WorkerPool::JobType< DisplayInfoImplementation& > _activity;
};

    SERVICE_REGISTRATION(DisplayInfoImplementation, 1, 0);
}
}<|MERGE_RESOLUTION|>--- conflicted
+++ resolved
@@ -16,7 +16,7 @@
  * See the License for the specific language governing permissions and
  * limitations under the License.
  */
- 
+
 #include "../Module.h"
 #include "../ExtendedDisplayIdentification.h"
 
@@ -28,12 +28,8 @@
 namespace WPEFramework {
 namespace Plugin {
 
-<<<<<<< HEAD
-class DisplayInfoImplementation : public Exchange::IGraphicsProperties, public Exchange::IConnectionProperties {
-=======
 class DisplayInfoImplementation : public Exchange::IHDRProperties, public Exchange::IGraphicsProperties, public Exchange::IConnectionProperties {
 
->>>>>>> 6075d484
 public:
     DisplayInfoImplementation(const DisplayInfoImplementation&) = delete;
     DisplayInfoImplementation& operator= (const DisplayInfoImplementation&) = delete;
@@ -44,11 +40,8 @@
         , _connected(false)
         , _totalGpuRam(0)
         , _audioPassthrough(false)
-<<<<<<< HEAD
         , _EDID()
-=======
         , _value(HDCP_Unencrypted)
->>>>>>> 6075d484
         , _adminLock()
         , _activity(*this) {
 
@@ -113,97 +106,57 @@
 
         return (Core::ERROR_NONE);
     }
-<<<<<<< HEAD
-    uint32_t IsAudioPassthrough (bool& value) const override
-    {
-        value = _audioPassthrough;
-        return (Core::ERROR_NONE);
-    }
-    uint32_t Connected(bool& connected) const override
-    {
-        connected = _connected;
-        return (Core::ERROR_NONE);
-    }
-    uint32_t Width(uint32_t& value) const override
-    {
-        value = _width;
-        return (Core::ERROR_NONE);
-    }
-    uint32_t Height(uint32_t& value) const override
-    {
-        value = _height;
-        return (Core::ERROR_NONE);
-    }
-    uint32_t VerticalFreq(uint32_t& value) const override
-    {
-        value = 0;
+    uint32_t IsAudioPassthrough (bool& passthru) const override
+    {
+        passthru = _audioPassthrough;
+        return (Core::ERROR_NONE);
+    }
+    uint32_t Connected(bool& isconnected) const override
+    {
+        isconnected = _connected;
+        return (Core::ERROR_NONE);
+    }
+    uint32_t Width(uint32_t& width) const override
+    {
+        width = _width;
+        return (Core::ERROR_NONE);
+    }
+    uint32_t Height(uint32_t& height) const override
+    {
+        height = _height;
+        return (Core::ERROR_NONE);
+    }
+    uint32_t VerticalFreq(uint32_t& vf) const override
+    {
+        vf = ~0;
         return (Core::ERROR_NONE);
     }
     // HDCP support is not used for RPI now, it is always settings as DISPMANX_PROTECTION_NONE
-    uint32_t HDCPProtection(HDCPProtectionType& value) const override {
+    uint32_t HDCPProtection(HDCPProtectionType& value) const override
+    {
         value = HDCPProtectionType::HDCP_Unencrypted;
         return (Core::ERROR_NONE);
     }
-    uint32_t HDCPProtection (const HDCPProtectionType& /* value */) override {
-        return (Core::ERROR_GENERAL);
-    }
-    uint32_t EDID (uint16_t& length /* @inout */, uint8_t data[] /* @out @length:length */) const override {
+    // HDCP support is not used for RPI now, it is always settings as DISPMANX_PROTECTION_NONE
+    uint32_t HDCPProtection(const HDCPProtectionType value) override
+    {
+        _value = value;
+        return (Core::ERROR_NONE);
+    }
+    uint32_t EDID (uint16_t& length, uint8_t data[]) const override
+    {
         length = _EDID.Raw(length, data);
         return (Core::ERROR_NONE);
     }
-    uint32_t WidthInCentimeters(uint8_t& width) const override {
+    uint32_t WidthInCentimeters(uint8_t& width) const override
+    {
         width = _EDID.WidthInCentimeters();
         return width ? (Core::ERROR_NONE) : Core::ERROR_UNAVAILABLE;
     }
-    uint32_t HeightInCentimeters(uint8_t& height) const override {
+    uint32_t HeightInCentimeters(uint8_t& height) const override
+    {
         height = _EDID.WidthInCentimeters();
         return height ? (Core::ERROR_NONE) : Core::ERROR_UNAVAILABLE;
-    }
-
-    uint32_t PortName (string& name /* @out */) const {
-        name =_T("HDMI") + Core::NumberType<uint8_t>(0).Text();
-=======
-    uint32_t IsAudioPassthrough (bool& passthru) const override
-    {
-        passthru = _audioPassthrough;
-        return (Core::ERROR_NONE);
-    }
-    uint32_t Connected(bool& isconnected) const override
-    {
-        isconnected = _connected;
-        return (Core::ERROR_NONE);
-    }
-    uint32_t Width(uint32_t& width) const override
-    {
-        width = _width;
-        return (Core::ERROR_NONE);
-    }
-    uint32_t Height(uint32_t& height) const override
-    {
-        height = _height;
-        return (Core::ERROR_NONE);
-    }
-    uint32_t VerticalFreq(uint32_t& vf) const override
-    {
-        vf = ~0;
-        return (Core::ERROR_NONE);
-    }
-    // HDCP support is not used for RPI now, it is always settings as DISPMANX_PROTECTION_NONE
-    uint32_t HDCPProtection(HDCPProtectionType& value) const override
-    {
-        value = HDCPProtectionType::HDCP_Unencrypted;
-        return (Core::ERROR_NONE);
-    }
-    // HDCP support is not used for RPI now, it is always settings as DISPMANX_PROTECTION_NONE
-    uint32_t HDCPProtection(const HDCPProtectionType value) override
-    {
-        _value = value;
->>>>>>> 6075d484
-        return (Core::ERROR_NONE);
-    }
-    uint32_t EDID(uint16_t& length, uint8_t data[]) const override
-    {
-        return (Core::ERROR_UNAVAILABLE);
     }
     uint32_t PortName(string& name) const override
     {
@@ -243,13 +196,13 @@
                 _audioPassthrough = false;
             }
         }
- 
+
 
         _adminLock.Lock();
 
         if (_connected == true) {
             TRACE(Trace::Information, (_T("HDCP connected: [%d,%d]"), _width, _height));
-            
+
             RetrieveEDID(_EDID, -1);
         }
         else {
@@ -261,11 +214,7 @@
         std::list<IConnectionProperties::INotification*>::const_iterator index = _observers.begin();
 
         if (index != _observers.end()) {
-<<<<<<< HEAD
-            (*index)->Updated(Exchange::IConnectionProperties::INotification::Source::HDCP_CHANGE);
-=======
             (*index)->Updated(Exchange::IConnectionProperties::INotification::Source::HDMI_CHANGE);
->>>>>>> 6075d484
         }
 
         _adminLock.Unlock();
@@ -386,7 +335,7 @@
         } while ( (index < info.Segments()) && (size == info.Length()) );
 
         TRACE(Trace::Information, (_T("EDID, Read %d segments [%d]"), index, size));
-    } 
+    }
 
 private:
     uint32_t _width;
@@ -394,11 +343,8 @@
     bool _connected;
     uint64_t _totalGpuRam;
     bool _audioPassthrough;
-<<<<<<< HEAD
     ExtendedDisplayIdentification _EDID;
-=======
     HDCPProtectionType _value;
->>>>>>> 6075d484
 
     std::list<IConnectionProperties::INotification*> _observers;
 
