/*
 * If not stated otherwise in this file or this component's LICENSE file the
 * following copyright and licenses apply:
 *
 * Copyright 2020 RDK Management
 *
 * Licensed under the Apache License, Version 2.0 (the "License");
 * you may not use this file except in compliance with the License.
 * You may obtain a copy of the License at
 *
 * http://www.apache.org/licenses/LICENSE-2.0
 *
 * Unless required by applicable law or agreed to in writing, software
 * distributed under the License is distributed on an "AS IS" BASIS,
 * WITHOUT WARRANTIES OR CONDITIONS OF ANY KIND, either express or implied.
 * See the License for the specific language governing permissions and
 * limitations under the License.
 */

#pragma once

#include "Module.h"
#include <interfaces/json/JsonData_DisplayInfo.h>
<<<<<<< HEAD
=======
#include <interfaces/json/JGraphicsProperties.h>
>>>>>>> 6075d484
#include <interfaces/json/JConnectionProperties.h>
#include <interfaces/json/JHDRProperties.h>

namespace WPEFramework {
namespace Plugin {

    class DisplayInfo : public PluginHost::IPlugin, public PluginHost::IWeb, public PluginHost::JSONRPC {
    private:
        class Notification : protected Exchange::IConnectionProperties::INotification {
        private:
            Notification() = delete;
            Notification(const Notification&) = delete;
            Notification& operator=(const Notification&) = delete;
        public:
            explicit Notification(DisplayInfo* parent)
                : _parent(*parent)
            {
                ASSERT(parent != nullptr);
            }
            virtual ~Notification()
            {
            }

            void Initialize(Exchange::IConnectionProperties* client)
            {
                ASSERT(client != nullptr);
                _client = client;
                _client->AddRef();
                _client->Register(this);
            }
            void Deinitialize()
            {
                ASSERT(_client != nullptr);
                if (_client != nullptr) {
                    _client->Unregister(this);
                    _client->Release();
                    _client = nullptr;
                }
            }
            void Updated(const Exchange::IConnectionProperties::INotification::Source event) override
            {
                Exchange::JConnectionProperties::Event::Updated(_parent, event);
            }
            BEGIN_INTERFACE_MAP(Notification)
            INTERFACE_ENTRY(Exchange::IConnectionProperties::INotification)
            END_INTERFACE_MAP

        private:
            DisplayInfo& _parent;
            Exchange::IConnectionProperties* _client;
        };

    public:
        DisplayInfo(const DisplayInfo&) = delete;
        DisplayInfo& operator=(const DisplayInfo&) = delete;

        DisplayInfo()
            : _skipURL(0)
            , _connectionId(0)
            , _graphicsProperties(nullptr)
            , _connectionProperties(nullptr)
            , _hdrProperties(nullptr)
            , _notification(this)
        {
        }

        virtual ~DisplayInfo()
        {
        }

        BEGIN_INTERFACE_MAP(DisplayInfo)
        INTERFACE_ENTRY(PluginHost::IPlugin)
        INTERFACE_ENTRY(PluginHost::IWeb)
        INTERFACE_AGGREGATE(Exchange::IGraphicsProperties, _graphicsProperties)
        INTERFACE_AGGREGATE(Exchange::IConnectionProperties, _connectionProperties)
        INTERFACE_AGGREGATE(Exchange::IHDRProperties, _hdrProperties)
        INTERFACE_ENTRY(PluginHost::IDispatcher)
        END_INTERFACE_MAP

    public:
        //   IPlugin methods
        // -------------------------------------------------------------------------------------------------------
        virtual const string Initialize(PluginHost::IShell* service) override;
        virtual void Deinitialize(PluginHost::IShell* service) override;
        virtual string Information() const override;

        //   IWeb methods
        // -------------------------------------------------------------------------------------------------------
        virtual void Inbound(Web::Request& request) override;
        virtual Core::ProxyType<Web::Response> Process(const Web::Request& request) override;

    private:
<<<<<<< HEAD
        // JsonRpc
        uint32_t get_displayinfo(JsonData::DisplayInfo::DisplayinfoData&) const;
=======
>>>>>>> 6075d484

        void Info(JsonData::DisplayInfo::DisplayinfoData&) const;

    private:
        uint8_t _skipURL;
        uint32_t _connectionId;
        Exchange::IGraphicsProperties* _graphicsProperties;
        Exchange::IConnectionProperties* _connectionProperties;
        Exchange::IHDRProperties* _hdrProperties;
        Core::Sink<Notification> _notification;
    };

} // namespace Plugin
} // namespace WPEFramework<|MERGE_RESOLUTION|>--- conflicted
+++ resolved
@@ -21,10 +21,7 @@
 
 #include "Module.h"
 #include <interfaces/json/JsonData_DisplayInfo.h>
-<<<<<<< HEAD
-=======
 #include <interfaces/json/JGraphicsProperties.h>
->>>>>>> 6075d484
 #include <interfaces/json/JConnectionProperties.h>
 #include <interfaces/json/JHDRProperties.h>
 
@@ -38,6 +35,7 @@
             Notification() = delete;
             Notification(const Notification&) = delete;
             Notification& operator=(const Notification&) = delete;
+
         public:
             explicit Notification(DisplayInfo* parent)
                 : _parent(*parent)
@@ -117,11 +115,6 @@
         virtual Core::ProxyType<Web::Response> Process(const Web::Request& request) override;
 
     private:
-<<<<<<< HEAD
-        // JsonRpc
-        uint32_t get_displayinfo(JsonData::DisplayInfo::DisplayinfoData&) const;
-=======
->>>>>>> 6075d484
 
         void Info(JsonData::DisplayInfo::DisplayinfoData&) const;
 
