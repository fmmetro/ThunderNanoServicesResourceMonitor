#include "DsgccClientImplementation.h"
#include <iomanip>
#include <sstream>

#include <refsw/dsgcc_client_api.h>

#define CLIENTPORTKEEPALIVE 50
#define MAXLINE 4096

extern "C" {
#include "refsw/BcmSharedMemory.h"
#include "refsw/dsgccClientCallback_rpcServer.h"
#include "refsw/dsgccClientRegistration_rpcClient.h"

void dsgcc_ClientNotification(struct dsgccClientNotification* clientNotification);
extern char* TunnelStatusTypeName(unsigned int value);
}

namespace WPEFramework {
namespace Plugin {

    DsgccClientImplementation::DsgccClientImplementation()
        : _observers()
        , _siThread(_config)
        , _caThread(_config)
        //, _dsgCallback()
    {
    }

    uint32_t DsgccClientImplementation::Configure(PluginHost::IShell* service)
    {
        uint32_t result = 0;
        ASSERT(service != nullptr);

        _config.FromString(service->ConfigLine());

        _siThread.Run();
<<<<<<< HEAD
        //_caThread.Run();
=======
        if (_config.DsgCaId)
            _caThread.Run();

>>>>>>> 2499aa15
        //_dsgCallback.Run();

        return (result);
    }

    void DsgccClientImplementation::DsgccClientSet(const string& str)
    {
        this->str = str;
    }

    string DsgccClientImplementation::GetChannels() const
    {
        TRACE_L1("Entering %s", __FUNCTION__);
        return (_siThread.getChannels());
    }

    uint32_t DsgccClientImplementation::SiThread::Worker() {

        TRACE_L1("Entering %s state=%d", __PRETTY_FUNCTION__, Core::Thread::State());
        Setup(_config.DsgPort, _config.DsgType, _config.DsgId);

        Stop();                         // XXX:

        TRACE_L1("Exiting %s state=%d", __PRETTY_FUNCTION__, Core::Thread::State());
        return (Core::infinite);
    }

    void DsgccClientImplementation::SiThread::Setup(unsigned int port, unsigned int dsgType, unsigned int dsgId)
    {
        static struct dsgClientRegInfo regInfoData;

        struct dsgClientRegInfo *regInfo = &regInfoData;
        int retVal;
        char msg[MAXLINE];
        int len;
        int sharedMemoryId;

        CLIENT* handle = NULL;

        bzero((char *) regInfo, sizeof(struct dsgClientRegInfo));
        regInfo->clientPort = port;
        regInfo->idType = dsgType;
        regInfo->clientId = dsgId;

        sharedMemoryId = BcmSharedMemoryCreate(regInfo->clientPort, 1);
        handle = clnt_create("127.0.0.1", DSGREGISTRAR, DSGREGISTRARVERS, "udp");
        if (handle == 0) {
            TRACE_L1("Could not contact DSG Registrar");
            return;
        }

        regInfo->handle = (int)handle;

        TRACE_L1("registerdsgclient port=%d type=%d id=%d", regInfo->clientPort, regInfo->idType, regInfo->clientId);
        regInfo->idType |= 0x00010000;    // strip IP/UDP headers
        retVal = registerdsgclient(regInfo);

        if (retVal == DSGCC_SUCCESS) {
            TRACE_L1("Tunnel request is registered successfully and tunnel is pending.");
        }

        retVal = dsgcc_KeepAliveClient(&regInfoData);
        if (retVal & DSGCC_CLIENT_REGISTERED) {
            // Get tunnel status = MSB 16 bits
            retVal >>= 16;
            TRACE_L1("tunnel status %s", TunnelStatusTypeName(retVal));
        }

        uint64_t startTime = Core::Time::Now().Ticks();
        DsgParser _parser(_config.VctId);
        while ( _isRunning ) {
            len = BcmSharedMemoryRead(sharedMemoryId, msg, 0);
            if (len > 0) {
                if (len >= _config.DsgSiHeaderSize) {
                    char *pBuf = &msg[_config.DsgSiHeaderSize];
                    len -= _config.DsgSiHeaderSize;

                    _parser.parse((unsigned char *) pBuf, len);
                    if (_parser.isDone())
                        _isRunning = false;
                }
            }

            if (len <= 0) {
                if (CLIENTPORTKEEPALIVE) {
                    if (errno == EWOULDBLOCK) { // XXX:
                    retVal = dsgcc_KeepAliveClient(&regInfoData);
                        if(retVal & DSGCC_CLIENT_REGISTERED) {
                            retVal >>= 16;
                            TRACE_L1("tunnel status %s", TunnelStatusTypeName(retVal));
                        }
                    }
                }
            }
        } // while

        TRACE_L1("Channel Map loaded in %d seconds", static_cast<uint32_t>((Core::Time::Now().Ticks() - startTime) / 1000000));
        TRACE_L1("Unregistering DsgCC client.");
        retVal = dsgcc_UnregisterClient(regInfo);
        BcmSharedMemoryDelete(sharedMemoryId);

        _channels = _parser.getChannels();
        TRACE_L1("_parser.getChannels().length=%d", _channels.length());
    }

    uint32_t DsgccClientImplementation::CaThread::Worker() {

        TRACE_L1("Entering %s state=%d", __PRETTY_FUNCTION__, Core::Thread::State());
        static struct dsgClientRegInfo regInfoData;

        struct dsgClientRegInfo *regInfo = &regInfoData;
        int retVal;
        char msg[MAXLINE];
        int len;
        int sharedMemoryId;

        CLIENT* handle = NULL;

        bzero((char *) regInfo, sizeof(struct dsgClientRegInfo));
        regInfo->clientPort = _config.DsgPort;
        regInfo->idType = _config.DsgCaType;
        regInfo->clientId = _config.DsgCaId;

        sharedMemoryId = BcmSharedMemoryCreate(regInfo->clientPort, 1);
        handle = clnt_create("127.0.0.1", DSGREGISTRAR, DSGREGISTRARVERS, "udp");
        if (handle == 0) {
            TRACE_L1("Could not contact DSG Registrar");
            return -1;
        }

        regInfo->handle = (int)handle;

        TRACE_L1("registerdsgclient port=%d type=%d id=%d", regInfo->clientPort, regInfo->idType, regInfo->clientId);
        //regInfo->idType |= 0x00010000;    // strip IP/UDP headers
        retVal = registerdsgclient(regInfo);

        if (retVal == DSGCC_SUCCESS) {
            TRACE_L1("Tunnel request is registered successfully and tunnel is pending.");
        }

        retVal = dsgcc_KeepAliveClient(&regInfoData);
        if (retVal & DSGCC_CLIENT_REGISTERED) {
            // Get tunnel status = MSB 16 bits
            retVal >>= 16;
            TRACE_L1("tunnel status %s", TunnelStatusTypeName(retVal));
        }

        while ( _isRunning ) {
            len = BcmSharedMemoryRead(sharedMemoryId, msg, 0);
            if (len > 0) {
                if (len >= _config.DsgCaHeaderSize) {
                    char *pBuf = &msg[_config.DsgCaHeaderSize];
                    len -= _config.DsgCaHeaderSize;
                    //TRACE_L1("CA Data: %p len=%d", pBuf, len);
                }
            }

            if (len <= 0) {
                if (CLIENTPORTKEEPALIVE) {
                    if (errno == EWOULDBLOCK) { // XXX:
                    retVal = dsgcc_KeepAliveClient(&regInfoData);
                        if(retVal & DSGCC_CLIENT_REGISTERED) {
                            retVal >>= 16;
                            TRACE_L1("tunnel status %s", TunnelStatusTypeName(retVal));
                        }
                    }
                }
            }
        } // while

        TRACE_L1("Unregistering DsgCC client.");
        retVal = dsgcc_UnregisterClient(regInfo);
        BcmSharedMemoryDelete(sharedMemoryId);

        TRACE_L1("Exiting %s state=%d", __PRETTY_FUNCTION__, Core::Thread::State());
        return (Core::infinite);
    }


    uint32_t DsgccClientImplementation::ClientCallbackService::Worker() {

        TRACE_L1("Starting ClientCallbackService::%s", __FUNCTION__);
        dsgClientCallbackSvcRun();
        return (Core::infinite);
    }

    void dsgcc_ClientNotification(struct dsgccClientNotification* clientNotification)
    {
        TRACE_L1("%s: NOTIFICATION from DSG-CC -> %s", __FUNCTION__, TunnelStatusTypeName(clientNotification->eventType));
    }

} // namespace Plugin
} // namespace WPEFramework<|MERGE_RESOLUTION|>--- conflicted
+++ resolved
@@ -35,13 +35,9 @@
         _config.FromString(service->ConfigLine());
 
         _siThread.Run();
-<<<<<<< HEAD
-        //_caThread.Run();
-=======
         if (_config.DsgCaId)
             _caThread.Run();
 
->>>>>>> 2499aa15
         //_dsgCallback.Run();
 
         return (result);
