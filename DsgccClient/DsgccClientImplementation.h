#ifndef __DSGCCCLIENTIMPLEMENTATION_H
#define __DSGCCCLIENTIMPLEMENTATION_H

#include "Module.h"
#include <interfaces/IDsgccClient.h>
#include <interfaces/IMemory.h>

#include "DsgParser.h"

namespace WPEFramework {
namespace Plugin {

    class DsgccClientImplementation : public Exchange::IDsgccClient {
    private:
        class Config : public Core::JSON::Container {
        private:
            Config(const Config&) = delete;
            Config& operator=(const Config&) = delete;

        public:
            Config()
                : Core::JSON::Container()
            {
                Add(_T("dsgPort"), &DsgPort);
                Add(_T("dsgType"), &DsgType);
                Add(_T("dsgId"), &DsgId);
                Add(_T("vctId"), &VctId);
                Add(_T("dsgHeaderSize"), &DsgHeaderSize);
            }
            ~Config()
            {
            }

        public:
            Core::JSON::DecUInt16 DsgPort;
            Core::JSON::DecUInt16 DsgType;
            Core::JSON::DecUInt16 DsgId;
            Core::JSON::DecUInt16 VctId;
            Core::JSON::DecUInt16 DsgHeaderSize;
        };

        class Activity : public Core::Thread {
        private:
            Activity(const Activity&) = delete;
            Activity& operator=(const Activity&) = delete;

        public:
            Activity(DsgccClientImplementation::Config& config)
                : Core::Thread(Core::Thread::DefaultStackSize(), _T("DsgccClient"))
                , _config(config)
<<<<<<< HEAD
                , _isRunning(true) {
=======
            {
>>>>>>> 8a5d64fb
            }
            virtual ~Activity()
            {
            }

            string getChannels() const {
                return _channels;
            }

        public:
            void Dispose()
            {
                TRACE_L1("%s: Done!!! ", __FUNCTION__);
            }

        private:
            DsgccClientImplementation::Config& _config;
            bool _isRunning;
            string _channels;

            virtual uint32_t Worker() override;
            void Setup(unsigned int port, unsigned int dsgType, unsigned int dsgId);
            void process(unsigned char* pBuf, ssize_t len);
            void HexDump(const char* label, const std::string& msg, uint16_t charsPerLine = 32);
        };

        class ClientCallbackService : public Core::Thread {
        private:
            ClientCallbackService(const ClientCallbackService&) = delete;
            ClientCallbackService& operator=(const ClientCallbackService&) = delete;

        public:
            ClientCallbackService()
                : Core::Thread(Core::Thread::DefaultStackSize(), _T("DsgClientCallbackService"))
            {
            }
            virtual ~ClientCallbackService()
            {
            }

        public:
            void Dispose()
            {
                TRACE_L1("%s: Done!!! ", __FUNCTION__);
            }

        private:
            uint32_t Worker() override;
        };

    private:
        DsgccClientImplementation(const DsgccClientImplementation&) = delete;
        DsgccClientImplementation& operator=(const DsgccClientImplementation&) = delete;

    public:
        DsgccClientImplementation();
        virtual ~DsgccClientImplementation()
        {
        }

        uint32_t Configure(PluginHost::IShell* service);
        void DsgccClientSet(const string& str);
        string GetChannels() const;

        BEGIN_INTERFACE_MAP(DsgccClientImplementation)
        INTERFACE_ENTRY(Exchange::IDsgccClient)
        END_INTERFACE_MAP

    private:
        std::list<PluginHost::IStateControl::INotification*> _observers;
        Config _config;
        Activity _worker;
        ClientCallbackService _dsgCallback;
        string str;
    };

    SERVICE_REGISTRATION(DsgccClientImplementation, 1, 0);

} // namespace Plugin
} // namespace WPEFramework

#endif // __DSGCCCLIENTIMPLEMENTATION_H<|MERGE_RESOLUTION|>--- conflicted
+++ resolved
@@ -48,12 +48,9 @@
             Activity(DsgccClientImplementation::Config& config)
                 : Core::Thread(Core::Thread::DefaultStackSize(), _T("DsgccClient"))
                 , _config(config)
-<<<<<<< HEAD
                 , _isRunning(true) {
-=======
-            {
->>>>>>> 8a5d64fb
             }
+
             virtual ~Activity()
             {
             }
