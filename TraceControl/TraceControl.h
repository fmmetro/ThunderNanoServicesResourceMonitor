--- conflicted
+++ resolved
@@ -119,11 +119,7 @@
 
             public:
                 Source(const string& tracePath, RPC::IRemoteConnection* connection)
-<<<<<<< HEAD
                     : Core::CyclicBuffer(SourceName(tracePath, connection), Core::File::USER_WRITE|Core::File::USER_READ|Core::File::SHAREABLE, 0, true)
-=======
-                    : Core::CyclicBuffer(SourceName(tracePath, connection), 0, true)
->>>>>>> 355b02ad
                     , _iterator(connection == nullptr ? &_localIterator : nullptr)
                     , _control(connection == nullptr ? &_localIterator : nullptr)
                     , _connection(connection)
@@ -208,19 +204,15 @@
 
                 state Load()
                 {
-<<<<<<< HEAD
                     bool available = Core::CyclicBuffer::IsValid();
 
                     if (available == false) {
                         available = Core::CyclicBuffer::Validate();
                     }
-=======
-                    uint32_t length;
->>>>>>> 355b02ad
 
                     // Traces will be commited in one go, First reserve, then write. So if there is a length (2 bytes)
                     // The full trace has to be available as well.
-                    if ((_state == EMPTY) && ((length = Read(_traceBuffer, sizeof(_traceBuffer))) != 0)) {
+                    if ((available == true) && (_state == EMPTY) && ((length = Read(_traceBuffer, sizeof(_traceBuffer))) != 0)) {
 
                         if (length < 2) {
                             // Didn't even get enough data to read entry size. This is impossible, fallback to failure.
