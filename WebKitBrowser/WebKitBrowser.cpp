--- conflicted
+++ resolved
@@ -113,16 +113,10 @@
         }
 
         // Stop processing of the browser:
-<<<<<<< HEAD
         if (_browser->Release() != Core::ERROR_DESTRUCTION_SUCCEEDED) {
             ASSERT(_connectionId != 0);
 
             TRACE_L1("Browser Plugin is not properly destructed. %d", _connectionId);
-=======
-        _browser->Release();
-        // FIXME: Destruction is not always properly reported, which leaves hanging processes (Bartjes Law)
-        if (_connectionId != 0) {
->>>>>>> 2d7cae11
 
             RPC::IRemoteConnection* connection(_service->RemoteConnection(_connectionId));
             // The process can disappear in the meantime...
