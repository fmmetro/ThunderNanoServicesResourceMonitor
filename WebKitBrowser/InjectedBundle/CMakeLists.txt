# If not stated otherwise in this file or this component's LICENSE file the
# following copyright and licenses apply:
#
# Copyright 2020 RDK Management
#
# Licensed under the Apache License, Version 2.0 (the "License");
# you may not use this file except in compliance with the License.
# You may obtain a copy of the License at
#
# http://www.apache.org/licenses/LICENSE-2.0
#
# Unless required by applicable law or agreed to in writing, software
# distributed under the License is distributed on an "AS IS" BASIS,
# WITHOUT WARRANTIES OR CONDITIONS OF ANY KIND, either express or implied.
# See the License for the specific language governing permissions and
# limitations under the License.

set(PLUGIN_NAME InjectedBundle)
set(MODULE_NAME WPE${PLUGIN_NAME})

find_package(${NAMESPACE}Plugins REQUIRED)
find_package(securityagent QUIET)
if(DEFINED WEBKIT_GLIB_API)
find_package(LibSoup REQUIRED)
endif()

option(PLUGIN_AMAZON_HYBRID "Enable the Amazon Player interface (Hawaii) in the injected bundle and the creation of the Amazon tab" OFF)
option(PLUGIN_SECURITY_AGENT "Enable the Security Agent Features interface in javascript." OFF)
option(PLUGIN_WEBKITBROWSER_AAMP_JSBINDINGS "Enable AAMP JS bindings." OFF)

set(SOURCE_LIST
	main.cpp
	WhiteListedOriginDomainsList.cpp
	)

if(NOT DEFINED WEBKIT_GLIB_API)
	set(SOURCE_LIST
	    ${SOURCE_LIST}
	    Utils.cpp
	    JavaScriptFunction.cpp
	    NotifyWPEFramework.cpp
	    Milestone.cpp
	    ClassDefinition.cpp
	    Tags.cpp
	)
endif()

add_library(${MODULE_NAME} SHARED 
<<<<<<< HEAD
    main.cpp
    WhiteListedOriginDomainsList.cpp
    Utils.cpp
    JavaScriptFunction.cpp
    NotifyWPEFramework.cpp
    Milestone.cpp
    ClassDefinition.cpp
    Tags.cpp
    RequestHeaders.cpp
    BridgeObject.cpp
=======
    ${SOURCE_LIST}
>>>>>>> 2d7cae11
)

if(PLUGIN_AMAZON_HYBRID)
    target_sources(${MODULE_NAME} PRIVATE HawaiiMessage.cpp)
endif()

if(securityagent_FOUND)
    target_sources(${MODULE_NAME} PRIVATE SecurityAgent.cpp)
    target_link_libraries(${MODULE_NAME}
        PRIVATE 
            securityagent::securityagent)
endif()

if(PLUGIN_WEBKITBROWSER_AAMP_JSBINDINGS)
    find_package(AampJSBindings REQUIRED)
    target_sources(${MODULE_NAME} PRIVATE AAMPJSBindings.cpp)
    target_compile_definitions(${MODULE_NAME} PRIVATE ENABLE_AAMP_JSBINDINGS)
    target_link_libraries(${MODULE_NAME}
        PRIVATE
        ${AAMP_JSBINDINGS_LIBRARIES})
endif()

set_target_properties(${MODULE_NAME} PROPERTIES
        CXX_STANDARD 11
        CXX_STANDARD_REQUIRED YES)

target_link_libraries(${MODULE_NAME}
    PRIVATE 
        ${NAMESPACE}Plugins::${NAMESPACE}Plugins
        ${LIBSOUP_LIBRARIES}
        ${GLIB_LIBRARIES}
        ${WPE_WEBKIT_LIBRARIES})

target_include_directories(${MODULE_NAME} 
    PRIVATE 
        ${WPE_WEBKIT_INCLUDE_DIRS}
        ${WPE_WEBKIT_INCLUDE_DIRS}/WPE
        ${LIBSOUP_INCLUDE_DIRS}
        ${GLIB_INCLUDE_DIRS})

if(WEBKIT_GLIB_API)
    target_compile_definitions(${MODULE_NAME} PRIVATE WEBKIT_GLIB_API=${WEBKIT_GLIB_API})
endif()

install(TARGETS ${MODULE_NAME} 
    DESTINATION ${CMAKE_INSTALL_PREFIX}/share/${NAMESPACE}/WebKitBrowser
    COMPONENT ${MODULE_NAME})

if(PLUGIN_AMAZON_HYBRID)
    install(TARGETS ${MODULE_NAME} 
        DESTINATION ${CMAKE_INSTALL_PREFIX}/share/${NAMESPACE}/Amazon
        COMPONENT ${MODULE_NAME})
endif()<|MERGE_RESOLUTION|>--- conflicted
+++ resolved
@@ -31,6 +31,8 @@
 set(SOURCE_LIST
 	main.cpp
 	WhiteListedOriginDomainsList.cpp
+   RequestHeaders.cpp
+   BridgeObject.cpp
 	)
 
 if(NOT DEFINED WEBKIT_GLIB_API)
@@ -46,20 +48,7 @@
 endif()
 
 add_library(${MODULE_NAME} SHARED 
-<<<<<<< HEAD
-    main.cpp
-    WhiteListedOriginDomainsList.cpp
-    Utils.cpp
-    JavaScriptFunction.cpp
-    NotifyWPEFramework.cpp
-    Milestone.cpp
-    ClassDefinition.cpp
-    Tags.cpp
-    RequestHeaders.cpp
-    BridgeObject.cpp
-=======
     ${SOURCE_LIST}
->>>>>>> 2d7cae11
 )
 
 if(PLUGIN_AMAZON_HYBRID)
