/*
 * If not stated otherwise in this file or this component's LICENSE file the
 * following copyright and licenses apply:
 *
 * Copyright 2020 RDK Management
 *
 * Licensed under the Apache License, Version 2.0 (the "License");
 * you may not use this file except in compliance with the License.
 * You may obtain a copy of the License at
 *
 * http://www.apache.org/licenses/LICENSE-2.0
 *
 * Unless required by applicable law or agreed to in writing, software
 * distributed under the License is distributed on an "AS IS" BASIS,
 * WITHOUT WARRANTIES OR CONDITIONS OF ANY KIND, either express or implied.
 * See the License for the specific language governing permissions and
 * limitations under the License.
 */

#include <memory>

#include "Module.h"

#include <WPE/WebKit.h>
#include <WPE/WebKit/WKCookieManagerSoup.h>
#include <WPE/WebKit/WKGeolocationManager.h> // TODO: add ref to this header in WebKit.h?
#include <WPE/WebKit/WKGeolocationPermissionRequest.h>
#include <WPE/WebKit/WKGeolocationPosition.h>
#include <WPE/WebKit/WKNotification.h>
#include <WPE/WebKit/WKNotificationManager.h>
#include <WPE/WebKit/WKNotificationPermissionRequest.h>
#include <WPE/WebKit/WKNotificationProvider.h>
#include <WPE/WebKit/WKSoupSession.h>
#include <WPE/WebKit/WKUserMediaPermissionRequest.h>
#include <wpe/wpe.h>

#include <glib.h>

#include "HTML5Notification.h"
#include "BrowserConsoleLog.h"
#include "WebKitBrowser.h"
#include "InjectedBundle/Tags.h"

#include <iostream>

namespace WPEFramework {
namespace Plugin {

    static void onDidReceiveSynchronousMessageFromInjectedBundle(WKContextRef context, WKStringRef messageName,
        WKTypeRef messageBodyObj, WKTypeRef* returnData, const void* clientInfo);
    static void onNotificationShow(WKPageRef page, WKNotificationRef notification, const void* clientInfo);
    static void didStartProvisionalNavigation(WKPageRef page, WKNavigationRef navigation, WKTypeRef userData, const void* clientInfo);
    static void didFinishDocumentLoad(WKPageRef page, WKNavigationRef navigation, WKTypeRef userData, const void* clientInfo);
    static void onFrameDisplayed(WKViewRef view, const void* clientInfo);
    static void didSameDocumentNavigation(const OpaqueWKPage* page, const OpaqueWKNavigation* nav, unsigned int count, const void* clientInfo, const void* info);
    static void requestClosure(const void* clientInfo);
    static void didRequestAutomationSession(WKContextRef context, WKStringRef sessionID, const void* clientInfo);
    static WKPageRef onAutomationSessionRequestNewPage(WKWebAutomationSessionRef session, const void* clientInfo);
<<<<<<< HEAD
=======
    static string WKStringToString(WKStringRef wkStringRef);

>>>>>>> 0987d800
    // -----------------------------------------------------------------------------------------------------
    // Hide all NASTY C details that come with the POC libraries !!!!!
    // -----------------------------------------------------------------------------------------------------
    static WKPageNavigationClientV0 _handlerWebKit = {
        { 0, nullptr },
        // decidePolicyForNavigationAction
        [](WKPageRef, WKNavigationActionRef, WKFramePolicyListenerRef listener, WKTypeRef, const void* customData) {
            WKFramePolicyListenerUse(listener);
        },
        // decidePolicyForNavigationResponse
        [](WKPageRef, WKNavigationResponseRef, WKFramePolicyListenerRef listener, WKTypeRef, const void*) {
            WKFramePolicyListenerUse(listener);
        },
        nullptr, // decidePolicyForPluginLoad
        didStartProvisionalNavigation,
        nullptr, // didReceiveServerRedirectForProvisionalNavigation
        nullptr, // didFailProvisionalNavigation
        nullptr, // didCommitNavigation
        nullptr, // didFinishNavigation
        nullptr, // didFailNavigation
        nullptr, // didFailProvisionalLoadInSubframe
        didFinishDocumentLoad,
        didSameDocumentNavigation, // didSameDocumentNavigation
        nullptr, // renderingProgressDidChange
        nullptr, // canAuthenticateAgainstProtectionSpace
        nullptr, // didReceiveAuthenticationChallenge
        // webProcessDidCrash
        [](WKPageRef page, const void*) {
            SYSLOG(Trace::Fatal, ("CRASH: WebProcess crashed, exiting..."));
            exit(1);
        },
        nullptr, // copyWebCryptoMasterKey
        nullptr, // didBeginNavigationGesture
        nullptr, // willEndNavigationGesture
        nullptr, // didEndNavigationGesture
        nullptr, // didRemoveNavigationGestureSnapshot
    };

    static WKContextInjectedBundleClientV1 _handlerInjectedBundle = {
        { 1, nullptr },
        nullptr, // didReceiveMessageFromInjectedBundle
        // didReceiveSynchronousMessageFromInjectedBundle
        onDidReceiveSynchronousMessageFromInjectedBundle,
        nullptr, // getInjectedBundleInitializationUserData
    };

    WKGeolocationProviderV0 _handlerGeolocationProvider = {
        { 0, nullptr },
        // startUpdating
        [](WKGeolocationManagerRef geolocationManager, const void* clientInfo) {
            std::cerr << "in WKGeolocationProviderV0::startUpdating" << std::endl;
            WKGeolocationPositionRef position = WKGeolocationPositionCreate(0.0, 51.49, 4.40, 1.0);
            WKGeolocationManagerProviderDidChangePosition(geolocationManager, position);
        },
        nullptr, // stopUpdating
    };

    WKPageUIClientV8 _handlerPageUI = {
        { 8, nullptr },
        nullptr, // createNewPage_deprecatedForUseWithV0
        nullptr, // showPage
        // close
        [](const OpaqueWKPage*, const void* clientInfo) {
            requestClosure(clientInfo);
        },
        nullptr, // takeFocus
        nullptr, // focus
        nullptr, // unfocus
        nullptr, // runJavaScriptAlert_deprecatedForUseWithV0
        nullptr, // runJavaScriptConfirm_deprecatedForUseWithV0
        nullptr, // runJavaScriptPrompt_deprecatedForUseWithV0
        nullptr, // setStatusText
        nullptr, // mouseDidMoveOverElement_deprecatedForUseWithV0
        nullptr, // missingPluginButtonClicked_deprecatedForUseWithV0
        nullptr, // didNotHandleKeyEvent
        nullptr, // didNotHandleWheelEvent
        nullptr, // toolbarsAreVisible
        nullptr, // setToolbarsAreVisible
        nullptr, // menuBarIsVisible
        nullptr, // setMenuBarIsVisible
        nullptr, // statusBarIsVisible
        nullptr, // setStatusBarIsVisible
        nullptr, // isResizable
        nullptr, // setIsResizable
        nullptr, // getWindowFrame
        nullptr, // setWindowFrame
        nullptr, // runBeforeUnloadConfirmPanel
        nullptr, // didDraw
        nullptr, // pageDidScroll
        nullptr, // exceededDatabaseQuota
        nullptr, // runOpenPanel
        // decidePolicyForGeolocationPermissionRequest
        [](WKPageRef page, WKFrameRef frame, WKSecurityOriginRef origin, WKGeolocationPermissionRequestRef permissionRequest, const void* clientInfo) {
            WKGeolocationPermissionRequestAllow(permissionRequest);
        },
        nullptr, // headerHeight
        nullptr, // footerHeight
        nullptr, // drawHeader
        nullptr, // drawFooter
        nullptr, // printFrame
        nullptr, // runModal
        nullptr, // unused1
        nullptr, // saveDataToFileInDownloadsFolder
        nullptr, // shouldInterruptJavaScript_unavailable
        nullptr, // createNewPage_deprecatedForUseWithV1
        nullptr, // mouseDidMoveOverElement
        // decidePolicyForNotificationPermissionRequest
        [](WKPageRef page, WKSecurityOriginRef origin, WKNotificationPermissionRequestRef permissionRequest, const void* clientInfo) {
            WKNotificationPermissionRequestAllow(permissionRequest);
        },
        nullptr, // unavailablePluginButtonClicked_deprecatedForUseWithV1
        nullptr, // showColorPicker
        nullptr, // hideColorPicker
        nullptr, // unavailablePluginButtonClicked
        nullptr, // pinnedStateDidChange
        nullptr, // didBeginTrackingPotentialLongMousePress
        nullptr, // didRecognizeLongMousePress
        nullptr, // didCancelTrackingPotentialLongMousePress
        nullptr, // isPlayingAudioDidChange
        // decidePolicyForUserMediaPermissionRequest
        [](WKPageRef, WKFrameRef, WKSecurityOriginRef, WKSecurityOriginRef, WKUserMediaPermissionRequestRef permission, const void*) {
            auto audioDevices = WKUserMediaPermissionRequestAudioDeviceUIDs(permission);
            auto videoDevices = WKUserMediaPermissionRequestVideoDeviceUIDs(permission);
            auto audioDevice = WKStringCreateWithUTF8CString("NO AUDIO DEVICE FOUND");
            if (WKArrayGetSize(audioDevices) > 0)
                audioDevice = static_cast<WKStringRef>(WKArrayGetItemAtIndex(audioDevices, 0));
            auto videoDevice = WKStringCreateWithUTF8CString("NO VIDEO DEVICE FOUND");
            if (WKArrayGetSize(videoDevices) > 0)
                videoDevice = static_cast<WKStringRef>(WKArrayGetItemAtIndex(videoDevices, 0));
            WKUserMediaPermissionRequestAllow(permission, audioDevice, videoDevice);
        },
        nullptr, // didClickAutoFillButton
        nullptr, // runJavaScriptAlert
        nullptr, // runJavaScriptConfirm
        nullptr, // runJavaScriptPrompt
        nullptr, // mediaSessionMetadataDidChange
        nullptr, // createNewPage
        nullptr, // runJavaScriptAlert
        nullptr, // runJavaScriptConfirm
        nullptr, // runJavaScriptPrompt
        nullptr, // checkUserMediaPermissionForOrigin
        nullptr, // runBeforeUnloadConfirmPanel
        nullptr, // fullscreenMayReturnToInline
        // willAddDetailedMessageToConsole
<<<<<<< HEAD
        [](WKPageRef, WKStringRef source, WKStringRef, uint64_t line, uint64_t column, WKStringRef message, WKStringRef, const void* clientInfo) {
            TRACE_GLOBAL(BrowserConsoleLog, (message, line, column));
=======
        [](WKPageRef, WKStringRef source, WKStringRef, uint64_t line, uint64_t, WKStringRef message, WKStringRef, const void* clientInfo) {
            string src = WKStringToString(source);
            string msg = WKStringToString(message);
            fprintf(stderr, "[%s:%llu]: %s\n", src.c_str(), line,  msg.c_str());
>>>>>>> 0987d800
        },
    };

    WKNotificationProviderV0 _handlerNotificationProvider = {
        { 0, nullptr },
        // show
        onNotificationShow,
        nullptr, // cancel
        nullptr, // didDestroyNotification
        nullptr, // addNotificationManager
        nullptr, // removeNotificationManager
        nullptr, // notificationPermissions
        nullptr, // clearNotifications
    };

    WKViewClientV0 _viewClient = {
        { 0, nullptr },
        // frameDisplayed
        onFrameDisplayed,
    };

    WKContextAutomationClientV0 _handlerAutomation = {
        { 0, nullptr },
        // allowsRemoteAutomation
        [](WKContextRef, const void*) -> bool {
            return true;
        },
        didRequestAutomationSession,
        // browserName
        [](WKContextRef, const void*) -> WKStringRef {
            return WKStringCreateWithUTF8CString("WPEWebKitBrowser");
        },
        // browserVersion
        [](WKContextRef, const void*) -> WKStringRef {
            return WKStringCreateWithUTF8CString("1.0");
        }
    };

    WKWebAutomationsessionClientV0 _handlerAutomationSession = {
        { 0, nullptr },
        // requestNewPage
        onAutomationSessionRequestNewPage
    };

    static string WKStringToString(WKStringRef wkStringRef) {
        size_t bufferSize = WKStringGetMaximumUTF8CStringSize(wkStringRef);
        std::unique_ptr<char[]> buffer(new char[bufferSize]);
        size_t stringLength = WKStringGetUTF8CString(wkStringRef, buffer.get(), bufferSize);
        return Core::ToString(buffer.get(), stringLength - 1);
    }
    static std::vector<string> ConvertWKArrayToStringVector(WKArrayRef array) {
            size_t arraySize = WKArrayGetSize(array);

            std::vector<string> stringVector;

            stringVector.reserve(arraySize);
            for (unsigned int index = 0; index < arraySize; ++index) {
                stringVector.emplace_back(WKStringToString(static_cast<WKStringRef>(WKArrayGetItemAtIndex(array, index))));
            }

            return stringVector;
    }

    /* ---------------------------------------------------------------------------------------------------
struct CustomLoopHandler
{
	GSource source;
	uint32_t attentionPending;
};
static gboolean source_prepare(GSource*, gint*)
{
	return (false);
}
static gboolean source_check(GSource* mySource)
{
	return (static_cast<CustomLoopHandler*>(mySource)->attentionPending != 0);
}
static gboolean source_dispatch (GSource*, GSourceFunc callback, gpointer)
{
	uint32_t attention (static_cast<CustomLoopHandler*>(mySource)->attentionPending);

}
static GSourceFuncs _handlerIntervention =
{
	source_prepare,
	source_check,
	source_dispatch,
	nullptr
};
--------------------------------------------------------------------------------------------------- */
    static Exchange::IBrowser* implementation = nullptr;

    static void CloseDown()
    {
        // Seems we are destructed.....If we still have a pointer to the implementation, Kill it..
        if (implementation != nullptr) {
            delete implementation;
            implementation = nullptr;
        }
    }

    class WebKitImplementation : public Core::Thread, public Exchange::IBrowser, public PluginHost::IStateControl {
    public:
        class BundleConfig : public Core::JSON::Container {
        private:
            using BundleConfigMap = std::map<string, Core::JSON::String>;

        public:
            using Iterator = Core::IteratorMapType<const BundleConfigMap, const Core::JSON::String&, const string&, BundleConfigMap::const_iterator>;

            BundleConfig(const BundleConfig&) = delete;
            BundleConfig& operator=(const BundleConfig&) = delete;

            BundleConfig() 
                : _configs()
            {
            }
            virtual ~BundleConfig()
            {
            }

            inline bool Config(const string& index, string& value) const
            {
                BundleConfigMap::const_iterator position(_configs.find(index));
                bool result = (position != _configs.cend());

                if (result == true) {
                    value = position->second.Value();
                }

                return (result);
            }

        private:
            virtual bool Request(const TCHAR label[])
            {
                if (_configs.find(label) == _configs.end()) {
                    auto element = _configs.emplace(std::piecewise_construct,
                        std::forward_as_tuple(label),
                        std::forward_as_tuple());
                    Add(element.first->first.c_str(), &(element.first->second));
                }
                return (true);
            }

        private:
            BundleConfigMap _configs;
        };
        class Config : public Core::JSON::Container {
        private:
            Config(const Config&) = delete;
            Config& operator=(const Config&) = delete;

        public:
            class JavaScriptSettings : public Core::JSON::Container {
            public:
                JavaScriptSettings(const JavaScriptSettings&) = delete;
                JavaScriptSettings& operator=(const JavaScriptSettings&) = delete;

                JavaScriptSettings()
                    : Core::JSON::Container()
                    , UseLLInt(true)
                    , UseJIT(true)
                    , UseDFG(true)
                    , UseFTL(true)
                    , UseDOM(true)
                    , DumpOptions(_T("0"))
                {
                    Add(_T("useLLInt"), &UseLLInt);
                    Add(_T("useJIT"), &UseJIT);
                    Add(_T("useDFG"), &UseDFG);
                    Add(_T("useFTL"), &UseFTL);
                    Add(_T("useDOM"), &UseDOM);
                    Add(_T("dumpOptions"), &DumpOptions);
                }
                ~JavaScriptSettings()
                {
                }

            public:
                Core::JSON::Boolean UseLLInt;
                Core::JSON::Boolean UseJIT;
                Core::JSON::Boolean UseDFG;
                Core::JSON::Boolean UseFTL;
                Core::JSON::Boolean UseDOM;
                Core::JSON::String DumpOptions;
            };

        public:
            Config()
                : Core::JSON::Container()
                , UserAgent()
                , URL(_T("http://www.google.com"))
                , PageGroup(_T("WPEPageGroup"))
                , CookieStorage()
                , LocalStorage()
                , Secure(false)
                , InjectedBundle()
                , Transparent(false)
                , Compositor()
                , Inspector()
                , FPS(false)
                , Cursor(false)
                , Touch(false)
                , MSEBuffers()
                , MemoryProfile()
                , MemoryPressure()
                , MediaDiskCache(true)
                , DiskCache()
                , XHRCache(false)
                , Languages()
                , CertificateCheck(true)
                , ClientIdentifier()
                , AllowWindowClose(false)
                , NonCompositedWebGLEnabled(false)
                , EnvironmentOverride(false)
                , Automation(false)
                , WebGLEnabled(true)
                , ThreadedPainting()
                , Width(1280)
                , Height(720)
                , PTSOffset(0)
                , ScaleFactor(1.0)
                , MaxFPS(60)
                , ExecPath()
            {
                Add(_T("useragent"), &UserAgent);
                Add(_T("url"), &URL);
                Add(_T("pagegroup"), &PageGroup);
                Add(_T("cookiestorage"), &CookieStorage);
                Add(_T("localstorage"), &LocalStorage);
                Add(_T("secure"), &Secure);
                Add(_T("injectedbundle"), &InjectedBundle);
                Add(_T("transparent"), &Transparent);
                Add(_T("compositor"), &Compositor);
                Add(_T("inspector"), &Inspector);
                Add(_T("fps"), &FPS);
                Add(_T("cursor"), &Cursor);
                Add(_T("touch"), &Touch);
                Add(_T("msebuffers"), &MSEBuffers);
                Add(_T("memoryprofile"), &MemoryProfile);
                Add(_T("memorypressure"), &MemoryPressure);
                Add(_T("mediadiskcache"), &MediaDiskCache);
                Add(_T("diskcache"), &DiskCache);
                Add(_T("xhrcache"), &XHRCache);
                Add(_T("languages"), &Languages);
                Add(_T("certificatecheck"), &CertificateCheck);
                Add(_T("javascript"), &JavaScript);
                Add(_T("clientidentifier"), &ClientIdentifier);
                Add(_T("windowclose"), &AllowWindowClose);
                Add(_T("noncompositedwebgl"), &NonCompositedWebGLEnabled);
                Add(_T("environmentoverride"), &EnvironmentOverride);
                Add(_T("automation"), &Automation);
                Add(_T("webgl"), &WebGLEnabled);
                Add(_T("threadedpainting"), &ThreadedPainting);
                Add(_T("width"), &Width);
                Add(_T("height"), &Height);
                Add(_T("ptsoffset"), &PTSOffset);
                Add(_T("scalefactor"), &ScaleFactor);
                Add(_T("maxfps"), &MaxFPS);
                Add(_T("bundle"), &Bundle);
                Add(_T("execpath"), &ExecPath);
            }
            ~Config()
            {
            }

        public:
            Core::JSON::String UserAgent;
            Core::JSON::String URL;
            Core::JSON::String PageGroup;
            Core::JSON::String CookieStorage;
            Core::JSON::String LocalStorage;
            Core::JSON::Boolean Secure;
            Core::JSON::String InjectedBundle;
            Core::JSON::Boolean Transparent;
            Core::JSON::String Compositor;
            Core::JSON::String Inspector;
            Core::JSON::Boolean FPS;
            Core::JSON::Boolean Cursor;
            Core::JSON::Boolean Touch;
            Core::JSON::String MSEBuffers;
            Core::JSON::String MemoryProfile;
            Core::JSON::String MemoryPressure;
            Core::JSON::Boolean MediaDiskCache;
            Core::JSON::String DiskCache;
            Core::JSON::Boolean XHRCache;
            Core::JSON::ArrayType<Core::JSON::String> Languages;
            Core::JSON::Boolean CertificateCheck;
            JavaScriptSettings JavaScript;
            Core::JSON::String ClientIdentifier;
            Core::JSON::Boolean AllowWindowClose;
            Core::JSON::Boolean NonCompositedWebGLEnabled;
            Core::JSON::Boolean EnvironmentOverride;
            Core::JSON::Boolean Automation;
            Core::JSON::Boolean WebGLEnabled;
            Core::JSON::String ThreadedPainting;
            Core::JSON::DecUInt16 Width;
            Core::JSON::DecUInt16 Height;
            Core::JSON::DecSInt16 PTSOffset;
            Core::JSON::DecUInt16 ScaleFactor;
            Core::JSON::DecUInt8 MaxFPS; // A value between 1 and 100...
            BundleConfig Bundle;
            Core::JSON::String ExecPath;
        };

    private:
        WebKitImplementation(const WebKitImplementation&) = delete;
        WebKitImplementation& operator=(const WebKitImplementation&) = delete;

    public:
        WebKitImplementation()
            : Core::Thread(0, _T("WebKitBrowser"))
            , _config()
            , _URL()
            , _dataPath()
            , _view()
            , _page()
            , _adminLock()
            , _fps(0)
            , _loop(nullptr)
            , _context(nullptr)
            , _state(PluginHost::IStateControl::UNINITIALIZED)
            , _hidden(false)
            , _time(0)
            , _compliant(false)
            , _automationSession(nullptr)
        {

            // Register an @Exit, in case we are killed, with an incorrect ref count !!
            if (atexit(CloseDown) != 0) {
                TRACE_L1("Could not register @exit handler. Error: %d.", errno);
                exit(EXIT_FAILURE);
            }

            // The WebKitBrowser (WPE) can only be instantiated once (it is a process wide singleton !!!!)
            ASSERT(implementation == nullptr);

            implementation = this;
        }
        virtual ~WebKitImplementation()
        {
            Block();

            if (_loop != nullptr)
                g_main_loop_quit(_loop);

            if (Wait(Core::Thread::STOPPED | Core::Thread::BLOCKED, 6000) == false)
                TRACE_L1("Bailed out before the end of the WPE main app was reached. %d", 6000);

            implementation = nullptr;
        }

    public:
        virtual void SetURL(const string& URL)
        {
            _URL = URL;

            TRACE(Trace::Information, (_T("New URL: %s"), _URL.c_str()));

            if (_context != nullptr) {
                g_main_context_invoke(
                    _context,
                    [](gpointer customdata) -> gboolean {
                        WebKitImplementation* object = static_cast<WebKitImplementation*>(customdata);
                        auto shellURL = WKURLCreateWithUTF8CString(object->_URL.c_str());
                        WKPageLoadURL(object->_page, shellURL);
                        WKRelease(shellURL);
                        return FALSE;
                    },
                    this);
            }
        }
        virtual string GetURL() const
        {
            return _URL;
        }
        virtual uint32_t GetFPS() const
        {
            return _fps;
        }
        virtual PluginHost::IStateControl::state State() const
        {
            return (_state);
        }
        virtual uint32_t Request(PluginHost::IStateControl::command command)
        {
            uint32_t result = Core::ERROR_ILLEGAL_STATE;

            _adminLock.Lock();

            if (_state == PluginHost::IStateControl::UNINITIALIZED) {
                // Seems we are passing state changes before we reached an operational browser.
                // Just move the state to what we would like it to be :-)
                _state = (command == PluginHost::IStateControl::SUSPEND ? PluginHost::IStateControl::SUSPENDED : PluginHost::IStateControl::RESUMED);
                result = Core::ERROR_NONE;
            } else {
                switch (command) {
                case PluginHost::IStateControl::SUSPEND:
                    if (_state == PluginHost::IStateControl::RESUMED) {
                        Suspend();
                        result = Core::ERROR_NONE;
                    }
                    break;
                case PluginHost::IStateControl::RESUME:
                    if (_state == PluginHost::IStateControl::SUSPENDED) {
                        Resume();
                        result = Core::ERROR_NONE;
                    }
                    break;
                default:
                    break;
                }
            }

            _adminLock.Unlock();

            return (result);
        }
        virtual void Register(PluginHost::IStateControl::INotification* sink)
        {
            _adminLock.Lock();

            // Make sure a sink is not registered multiple times.
            ASSERT(std::find(_stateControlClients.begin(), _stateControlClients.end(), sink) == _stateControlClients.end());

            _stateControlClients.push_back(sink);
            sink->AddRef();

            _adminLock.Unlock();

            TRACE_L1("Registered a sink on the browser %p", sink);
        }
        virtual void Unregister(PluginHost::IStateControl::INotification* sink)
        {
            _adminLock.Lock();

            std::list<PluginHost::IStateControl::INotification*>::iterator index(std::find(_stateControlClients.begin(), _stateControlClients.end(), sink));

            // Make sure you do not unregister something you did not register !!!
            ASSERT(index != _stateControlClients.end());

            if (index != _stateControlClients.end()) {
                (*index)->Release();
                _stateControlClients.erase(index);
                TRACE_L1("Unregistered a sink on the browser %p", sink);
            }

            _adminLock.Unlock();
        }
        virtual void Hide(const bool hidden)
        {
            if (hidden == true) {
                Hide();
            } else {
                Show();
            }
        }
        virtual void Register(Exchange::IBrowser::INotification* sink)
        {
            _adminLock.Lock();

            // Make sure a sink is not registered multiple times.
            ASSERT(std::find(_notificationClients.begin(), _notificationClients.end(), sink) == _notificationClients.end());

            _notificationClients.push_back(sink);
            sink->AddRef();

            _adminLock.Unlock();

            TRACE_L1("Registered a sink on the browser %p", sink);
        }

        virtual void Unregister(Exchange::IBrowser::INotification* sink)
        {
            _adminLock.Lock();

            std::list<Exchange::IBrowser::INotification*>::iterator index(std::find(_notificationClients.begin(), _notificationClients.end(), sink));

            // Make sure you do not unregister something you did not register !!!
            ASSERT(index != _notificationClients.end());

            if (index != _notificationClients.end()) {
                (*index)->Release();
                _notificationClients.erase(index);
                TRACE_L1("Unregistered a sink on the browser %p", sink);
            }

            _adminLock.Unlock();
        }

        void OnURLChanged(const string& URL)
        {
            _adminLock.Lock();

            _URL = URL;

            std::list<Exchange::IBrowser::INotification*>::iterator index(_notificationClients.begin());

            while (index != _notificationClients.end()) {
                (*index)->URLChanged(URL);
                index++;
            }

            _adminLock.Unlock();
        }
        void OnLoadFinished(const string& URL)
        {
            _adminLock.Lock();

            _URL = URL;

            std::list<Exchange::IBrowser::INotification*>::iterator index(_notificationClients.begin());

            while (index != _notificationClients.end()) {
                (*index)->LoadFinished(URL);
                index++;
            }

            _adminLock.Unlock();
        }
        void OnStateChange(const PluginHost::IStateControl::state newState)
        {
            _adminLock.Lock();

            if (_state != newState) {
                _state = newState;

                std::list<PluginHost::IStateControl::INotification*>::iterator index(_stateControlClients.begin());

                while (index != _stateControlClients.end()) {
                    (*index)->StateChange(newState);
                    index++;
                }
            }

            _adminLock.Unlock();
        }
        void Hidden(const bool hidden)
        {
            _adminLock.Lock();

            if (hidden != _hidden) {
                _hidden = hidden;

                std::list<Exchange::IBrowser::INotification*>::iterator index(_notificationClients.begin());

                while (index != _notificationClients.end()) {
                    (*index)->Hidden(hidden);
                    index++;
                }
            }

            _adminLock.Unlock();
        }
        void OnJavaScript(const std::vector<string>& text) const
        {
            for (const string& line : text) {
                std::cout << "  " << line << std::endl;
            }
        }
        void OnNotificationShown(uint64_t notificationID) const
        {
            WKNotificationManagerProviderDidShowNotification(_notificationManager, notificationID);
        }
        virtual uint32_t Configure(PluginHost::IShell* service)
        {
            _dataPath = service->DataPath();
            _config.FromString(service->ConfigLine());

            bool environmentOverride(WebKitBrowser::EnvironmentOverride(_config.EnvironmentOverride.Value()));

            if ((environmentOverride == false) || (Core::SystemInfo::GetEnvironment(_T("WPE_WEBKIT_URL"), _URL) == false)) {
                _URL = _config.URL.Value();
            }

            Core::SystemInfo::SetEnvironment(_T("QUEUEPLAYER_FLUSH_MODE"), _T("3"), false);
            Core::SystemInfo::SetEnvironment(_T("HOME"), service->PersistentPath());

            if (_config.ClientIdentifier.IsSet() == true) {
                string value(service->Callsign() + ',' + _config.ClientIdentifier.Value());
                Core::SystemInfo::SetEnvironment(_T("CLIENT_IDENTIFIER"), value, !environmentOverride);
            } else {
                Core::SystemInfo::SetEnvironment(_T("CLIENT_IDENTIFIER"), service->Callsign(), !environmentOverride);
            }

            // Set dummy window for gst-gl
            Core::SystemInfo::SetEnvironment(_T("GST_GL_WINDOW"), _T("dummy"), !environmentOverride);

            // MSE Buffers
            if (_config.MSEBuffers.Value().empty() == false)
                Core::SystemInfo::SetEnvironment(_T("MSE_MAX_BUFFER_SIZE"), _config.MSEBuffers.Value(), !environmentOverride);

            // Memory Pressure
            if (_config.MemoryPressure.Value().empty() == false)
                Core::SystemInfo::SetEnvironment(_T("WPE_POLL_MAX_MEMORY"), _config.MemoryPressure.Value(), !environmentOverride);

            // Memory Profile
            if (_config.MemoryProfile.Value().empty() == false)
                Core::SystemInfo::SetEnvironment(_T("WPE_RAM_SIZE"), _config.MemoryProfile.Value(), !environmentOverride);

            // GStreamer on-disk buffering
            if (_config.MediaDiskCache.Value() == false)
                Core::SystemInfo::SetEnvironment(_T("WPE_SHELL_DISABLE_MEDIA_DISK_CACHE"), _T("1"), !environmentOverride);
            else
                Core::SystemInfo::SetEnvironment(_T("WPE_SHELL_MEDIA_DISK_CACHE_PATH"), service->PersistentPath(), !environmentOverride);

            // Disk Cache
            if (_config.DiskCache.Value().empty() == false)
                Core::SystemInfo::SetEnvironment(_T("WPE_DISK_CACHE_SIZE"), _config.DiskCache.Value(), !environmentOverride);

            if (_config.XHRCache.Value() == false)
                Core::SystemInfo::SetEnvironment(_T("WPE_DISABLE_XHR_RESPONSE_CACHING"), _T("1"), !environmentOverride);

            // Enable cookie persistent storage
            if (_config.CookieStorage.Value().empty() == false)
                Core::SystemInfo::SetEnvironment(_T("WPE_SHELL_COOKIE_STORAGE"), _T("1"), !environmentOverride);

            // Use cairo noaa compositor
            if (_config.Compositor.Value().empty() == false)
                Core::SystemInfo::SetEnvironment(_T("CAIRO_GL_COMPOSITOR"), _config.Compositor.Value(), !environmentOverride);

            // WebInspector
            if (_config.Inspector.Value().empty() == false) {
                if (_config.Automation.Value())
                    Core::SystemInfo::SetEnvironment(_T("WEBKIT_INSPECTOR_SERVER"), _config.Inspector.Value(), !environmentOverride);
                else
                    Core::SystemInfo::SetEnvironment(_T("WEBKIT_LEGACY_INSPECTOR_SERVER"), _config.Inspector.Value(), !environmentOverride);
            }

            // RPI mouse support
            if (_config.Cursor.Value() == true)
                Core::SystemInfo::SetEnvironment(_T("WPE_BCMRPI_CURSOR"), _T("1"), !environmentOverride);

            // RPI touch support
            if (_config.Touch.Value() == true)
                Core::SystemInfo::SetEnvironment(_T("WPE_BCMRPI_TOUCH"), _T("1"), !environmentOverride);

            // WPE allows the LLINT to be used if true
            if (_config.JavaScript.UseLLInt.Value() == false) {
                Core::SystemInfo::SetEnvironment(_T("JSC_useLLInt"), _T("false"), !environmentOverride);
            }

            // WPE allows the baseline JIT to be used if true
            if (_config.JavaScript.UseJIT.Value() == false) {
                Core::SystemInfo::SetEnvironment(_T("JSC_useJIT"), _T("false"), !environmentOverride);
            }

            // WPE allows the DFG JIT to be used if true
            if (_config.JavaScript.UseDFG.Value() == false) {
                Core::SystemInfo::SetEnvironment(_T("JSC_useDFGJIT"), _T("false"), !environmentOverride);
            }

            // WPE allows the FTL JIT to be used if true
            if (_config.JavaScript.UseFTL.Value() == false) {
                Core::SystemInfo::SetEnvironment(_T("JSC_useFTLJIT"), _T("false"), !environmentOverride);
            }

            // WPE allows the DOM JIT to be used if true
            if (_config.JavaScript.UseDOM.Value() == false) {
                Core::SystemInfo::SetEnvironment(_T("JSC_useDOMJIT"), _T("false"), !environmentOverride);
            }

            // WPE DumpOptions
            if (_config.JavaScript.DumpOptions.Value().empty() == false) {
                Core::SystemInfo::SetEnvironment(_T("JSC_dumpOptions"), _config.JavaScript.DumpOptions.Value(), !environmentOverride);
            }

            // ThreadedPainting
            if (_config.ThreadedPainting.Value().empty() == false) {
                Core::SystemInfo::SetEnvironment(_T("WEBKIT_NICOSIA_PAINTING_THREADS"), _config.ThreadedPainting.Value(), !environmentOverride);
            }

            // PTSOffset
            if (_config.PTSOffset.IsSet() == true) {
                string ptsoffset(Core::NumberType<int16_t>(_config.PTSOffset.Value()).Text());
                Core::SystemInfo::SetEnvironment(_T("PTS_REPORTING_OFFSET_MS"), ptsoffset, !environmentOverride);
            }

            // ExecPath
            if (_config.ExecPath.IsSet() == true) {
                Core::SystemInfo::SetEnvironment(_T("WEBKIT_EXEC_PATH"), _config.ExecPath.Value(), !environmentOverride);
            }

            string width(Core::NumberType<uint16_t>(_config.Width.Value()).Text());
            string height(Core::NumberType<uint16_t>(_config.Height.Value()).Text());
            string maxFPS(Core::NumberType<uint16_t>(_config.MaxFPS.Value()).Text());
            Core::SystemInfo::SetEnvironment(_T("WEBKIT_RESOLUTION_WIDTH"), width, !environmentOverride);
            Core::SystemInfo::SetEnvironment(_T("WEBKIT_RESOLUTION_HEIGHT"), height, !environmentOverride);
            Core::SystemInfo::SetEnvironment(_T("WEBKIT_MAXIMUM_FPS"), maxFPS, !environmentOverride);

            if (width.empty() == false) {
                Core::SystemInfo::SetEnvironment(_T("GST_VIRTUAL_DISP_WIDTH"), width, !environmentOverride);
            }

            if (height.empty() == false) {
                Core::SystemInfo::SetEnvironment(_T("GST_VIRTUAL_DISP_HEIGHT"), height, !environmentOverride);
            }

            // Oke, so we are good to go.. Release....
            Core::Thread::Run();

            return (Core::ERROR_NONE);
        }

        void NotifyClosure()
        {
            _adminLock.Lock();

            std::list<Exchange::IBrowser::INotification*>::iterator index(_notificationClients.begin());

            while (index != _notificationClients.end()) {
                (*index)->Closure();
                index++;
            }

            _adminLock.Unlock();
        }

        void SetFPS(const uint32_t fps)
        {
            _fps = fps;
        }

        string GetConfig(const string& key) const
        {
            string value;
            _config.Bundle.Config(key,value);
            return (value);
        }

        void OnRequestAutomationSession(WKContextRef context, WKStringRef sessionID)
        {
            _automationSession = WKWebAutomationSessionCreate(sessionID);
            _handlerAutomationSession.base.clientInfo = static_cast<void*>(this);
            WKWebAutomationSessionSetClient(_automationSession, &_handlerAutomationSession.base);
            WKContextSetAutomationSession(context, _automationSession);
        }

        WKPageRef GetPage() const
        {
            return _page;
        }

        BEGIN_INTERFACE_MAP(WebKitImplementation)
        INTERFACE_ENTRY(Exchange::IBrowser)
        INTERFACE_ENTRY(PluginHost::IStateControl)
        END_INTERFACE_MAP

    private:
        void Hide()
        {
            if (_context != nullptr) {
                _time = Core::Time::Now().Ticks();
                g_main_context_invoke(
                    _context,
                    [](gpointer customdata) -> gboolean {
                        WebKitImplementation* object = static_cast<WebKitImplementation*>(customdata);

                        WKViewSetViewState(object->_view, (object->_state == PluginHost::IStateControl::RESUMED ? kWKViewStateIsInWindow : 0));
                        object->Hidden(true);

                        TRACE_L1("Internal Hide Notification took %d mS.", static_cast<uint32_t>(Core::Time::Now().Ticks() - object->_time));

                        return FALSE;
                    },
                    this);
            }
        }
        void Show()
        {
            if (_context != nullptr) {
                _time = Core::Time::Now().Ticks();
                g_main_context_invoke(
                    _context,
                    [](gpointer customdata) -> gboolean {
                        WebKitImplementation* object = static_cast<WebKitImplementation*>(customdata);

                        WKViewSetViewState(object->_view, (object->_state == PluginHost::IStateControl::RESUMED ? kWKViewStateIsInWindow : 0) | kWKViewStateIsVisible);
                        object->Hidden(false);

                        TRACE_L1("Internal Show Notification took %d mS.", static_cast<uint32_t>(Core::Time::Now().Ticks() - object->_time));

                        return FALSE;
                    },
                    this);
            }
        }
        void Suspend()
        {
            if (_context == nullptr) {
                _state = PluginHost::IStateControl::SUSPENDED;
            } else {
                _time = Core::Time::Now().Ticks();
                g_main_context_invoke(
                    _context,
                    [](gpointer customdata) -> gboolean {
                        WebKitImplementation* object = static_cast<WebKitImplementation*>(customdata);

                        WKViewSetViewState(object->_view, (object->_hidden ? 0 : kWKViewStateIsVisible));
                        object->OnStateChange(PluginHost::IStateControl::SUSPENDED);

                        TRACE_L1("Internal Suspend Notification took %d mS.", static_cast<uint32_t>(Core::Time::Now().Ticks() - object->_time));

                        return FALSE;
                    },
                    this);
            }
        }
        void Resume()
        {
            if (_context == nullptr) {
                _state = PluginHost::IStateControl::RESUMED;
            } else {
                _time = Core::Time::Now().Ticks();

                g_main_context_invoke(
                    _context,
                    [](gpointer customdata) -> gboolean {
                        WebKitImplementation* object = static_cast<WebKitImplementation*>(customdata);

                        WKViewSetViewState(object->_view, (object->_hidden ? 0 : kWKViewStateIsVisible) | kWKViewStateIsInWindow);
                        object->OnStateChange(PluginHost::IStateControl::RESUMED);

                        TRACE_L1("Internal Resume Notification took %d mS.", static_cast<uint32_t>(Core::Time::Now().Ticks() - object->_time));

                        return FALSE;
                    },
                    this);
            }
        }
        virtual uint32_t Worker()
        {
            _context = g_main_context_new();
            _loop = g_main_loop_new(_context, FALSE);
            g_main_context_push_thread_default(_context);

            auto contextConfiguration = WKContextConfigurationCreate();

            if (_config.InjectedBundle.Value().empty() == false) {
                // Set up injected bundle. Will be loaded once WPEWebProcess is started.
                string injectedBundlePath = _dataPath + _config.InjectedBundle.Value();
                WKStringRef injectedBundlePathString = WKStringCreateWithUTF8CString(injectedBundlePath.c_str());
                WKContextConfigurationSetInjectedBundlePath(contextConfiguration, injectedBundlePathString);
                WKRelease(injectedBundlePathString);
            }

            gchar* wpeStoragePath;
            if (_config.LocalStorage.IsSet() == true && _config.LocalStorage.Value().empty() == false)
                wpeStoragePath = g_build_filename(_config.LocalStorage.Value().c_str(), "wpe", "local-storage", nullptr);
            else
                wpeStoragePath = g_build_filename(g_get_user_cache_dir(), "wpe", "local-storage", nullptr);

            g_mkdir_with_parents(wpeStoragePath, 0700);
            auto storageDirectory = WKStringCreateWithUTF8CString(wpeStoragePath);
            g_free(wpeStoragePath);
            WKContextConfigurationSetLocalStorageDirectory(contextConfiguration, storageDirectory);

            gchar* wpeDiskCachePath = g_build_filename(g_get_user_cache_dir(), "wpe", "disk-cache", nullptr);
            g_mkdir_with_parents(wpeDiskCachePath, 0700);
            auto diskCacheDirectory = WKStringCreateWithUTF8CString(wpeDiskCachePath);
            g_free(wpeDiskCachePath);
            WKContextConfigurationSetDiskCacheDirectory(contextConfiguration, diskCacheDirectory);

            WKContextRef context = WKContextCreateWithConfiguration(contextConfiguration);
            WKSoupSessionSetIgnoreTLSErrors(context, !_config.CertificateCheck);

            WKMutableArrayRef languages = WKMutableArrayCreate();
            Core::JSON::ArrayType<Core::JSON::String>::Iterator index(_config.Languages.Elements());

            while (index.Next() == true) {
                WKStringRef itemString = WKStringCreateWithUTF8CString(index.Current().Value().c_str());
                WKArrayAppendItem(languages, itemString);
                WKRelease(itemString);
            }

            WKSoupSessionSetPreferredLanguages(context, languages);
            WKRelease(contextConfiguration);
            WKRelease(languages);

            WKGeolocationManagerRef geolocationManager = WKContextGetGeolocationManager(context);
            WKGeolocationManagerSetProvider(geolocationManager, &_handlerGeolocationProvider.base);

            _notificationManager = WKContextGetNotificationManager(context);
            _handlerNotificationProvider.base.clientInfo = static_cast<void*>(this);
            WKNotificationManagerSetProvider(_notificationManager, &_handlerNotificationProvider.base);

            auto pageGroupIdentifier = WKStringCreateWithUTF8CString(_config.PageGroup.Value().c_str());
            auto pageGroup = WKPageGroupCreateWithIdentifier(pageGroupIdentifier);
            WKRelease(pageGroupIdentifier);

            auto preferences = WKPreferencesCreate();

            // Allow mixed content.
            bool allowMixedContent = _config.Secure.Value();
            WKPreferencesSetAllowRunningOfInsecureContent(preferences, !allowMixedContent);
            WKPreferencesSetAllowDisplayOfInsecureContent(preferences, !allowMixedContent);

            // WebSecurity
            WKPreferencesSetWebSecurityEnabled(preferences, allowMixedContent);

            // Turn off log message to stdout.
            WKPreferencesSetLogsPageMessagesToSystemConsoleEnabled(preferences, false);

            // Turn on gamepads.
            WKPreferencesSetGamepadsEnabled(preferences, true);

            // Turn on fullscreen API.
            WKPreferencesSetFullScreenEnabled(preferences, true);

            // Turn on/off allowScriptWindowClose
            WKPreferencesSetAllowScriptsToCloseWindow(preferences, _config.AllowWindowClose.Value());

            // Turn on/off non composited WebGL
            WKPreferencesSetNonCompositedWebGLEnabled(preferences, _config.NonCompositedWebGLEnabled.Value());

            //Turn on/off WebGL
            WKPreferencesSetWebGLEnabled(preferences, _config.WebGLEnabled.Value());

            WKPageGroupSetPreferences(pageGroup, preferences);

            auto pageConfiguration = WKPageConfigurationCreate();
            WKPageConfigurationSetContext(pageConfiguration, context);
            WKPageConfigurationSetPageGroup(pageConfiguration, pageGroup);

            gchar* cookieDatabasePath;

            if (_config.CookieStorage.IsSet() == true && _config.CookieStorage.Value().empty() == false)
                cookieDatabasePath = g_build_filename(_config.CookieStorage.Value().c_str(), "cookies.db", nullptr);
            else
                cookieDatabasePath = g_build_filename(g_get_user_cache_dir(), "cookies.db", nullptr);

            auto path = WKStringCreateWithUTF8CString(cookieDatabasePath);
            g_free(cookieDatabasePath);
            auto cookieManager = WKContextGetCookieManager(context);
            WKCookieManagerSetCookiePersistentStorage(cookieManager, path, kWKCookieStorageTypeSQLite);

#ifdef WPE_WEBKIT_DEPRECATED_API
            _view = WKViewCreate(pageConfiguration);
#else
            _view = WKViewCreate(wpe_view_backend_create(), pageConfiguration);
#endif
            if (_config.FPS.Value() == true) {
                _viewClient.base.clientInfo = static_cast<void*>(this);
                WKViewSetViewClient(_view, &_viewClient.base);
            }

            //_page = WKRetain(WKViewGetPage(_view));
            _page = WKViewGetPage(_view);

            if (_config.Transparent.Value() == true)
                WKPageSetDrawsBackground(_page, false);

            // Register handlers for page navigation and message from injected bundle.
            _handlerWebKit.base.clientInfo = static_cast<void*>(this);
            WKPageSetPageNavigationClient(_page, &_handlerWebKit.base);

            _handlerInjectedBundle.base.clientInfo = static_cast<void*>(this);
            WKContextSetInjectedBundleClient(context, &_handlerInjectedBundle.base);

            WKPageSetProxies(_page, nullptr);

            WKPageSetCustomBackingScaleFactor(_page, _config.ScaleFactor.Value());

            if (_config.Automation.Value()) {
                _handlerAutomation.base.clientInfo = static_cast<void*>(this);
                WKContextSetAutomationClient(context, &_handlerAutomation.base);
            }

            WKPageSetPageUIClient(_page, &_handlerPageUI.base);

            if (_config.UserAgent.IsSet() == true && _config.UserAgent.Value().empty() == false)
                WKPageSetCustomUserAgent(_page, WKStringCreateWithUTF8CString(_config.UserAgent.Value().c_str()));

            SetURL(_URL);

            // Move into the correct state, as requested
            _adminLock.Lock();
            if ((_state == PluginHost::IStateControl::SUSPENDED) || (_state == PluginHost::IStateControl::UNINITIALIZED)) {
                _state = PluginHost::IStateControl::UNINITIALIZED;
                Suspend();
            } else {
                _state = PluginHost::IStateControl::UNINITIALIZED;
                OnStateChange(PluginHost::IStateControl::RESUMED);
            }
            _adminLock.Unlock();

            g_main_loop_run(_loop);

            // Seems if we stop the mainloop but are not in a suspended state, there is a crash. 
            // Force suspended state first.
            if (_state == PluginHost::IStateControl::RESUMED) {
                WKViewSetViewState(_view, 0);
            }

            // WKRelease(_page);
            if (_automationSession) WKRelease(_automationSession);

            WKRelease(_view);
            WKRelease(pageConfiguration);
            WKRelease(pageGroup);
            WKRelease(context);
            WKRelease(preferences);

            g_main_context_pop_thread_default(_context);
            g_main_loop_unref(_loop);
            g_main_context_unref(_context);

            return Core::infinite;
        }

    private:
        Config _config;
        string _URL;
        string _dataPath;

        WKViewRef _view;
        WKPageRef _page;
        Core::CriticalSection _adminLock;
        uint32_t _fps;
        WKNotificationManagerRef _notificationManager;
        GMainLoop* _loop;
        GMainContext* _context;
        std::list<Exchange::IBrowser::INotification*> _notificationClients;
        std::list<PluginHost::IStateControl::INotification*> _stateControlClients;
        PluginHost::IStateControl::state _state;
        bool _hidden;
        uint64_t _time;
        bool _compliant;
        WKWebAutomationSessionRef _automationSession;
    };

    SERVICE_REGISTRATION(WebKitImplementation, 1, 0);

    // Handles synchronous messages from injected bundle.
    /* static */ void onDidReceiveSynchronousMessageFromInjectedBundle(WKContextRef context, WKStringRef messageName,
        WKTypeRef messageBodyObj, WKTypeRef* returnData, const void* clientInfo)
    {
        static int configLen = strlen(Tags::Config);
        const WebKitImplementation* browser = static_cast<const WebKitImplementation*>(clientInfo);

        string name = WKStringToString(messageName);

        // Depending on message name, select action.
        if (name == Tags::Notification) {
            // Message contains strings from custom JS handler "NotifyWebbridge".
            WKArrayRef messageLines = static_cast<WKArrayRef>(messageBodyObj);

            std::vector<string> messageStrings = ConvertWKArrayToStringVector(messageLines);
            browser->OnJavaScript(messageStrings);
        } else if (name == Tags::URL) {
            *returnData = WKStringCreateWithUTF8CString(browser->GetURL().c_str());
        } else if (name.compare(0, configLen, Tags::Config) == 0) {
            // Second part of this string is the key we are looking for, extract it...
            std::string utf8Json = Core::ToString(browser->GetConfig(name.substr(configLen)));
            *returnData = WKStringCreateWithUTF8CString(utf8Json.c_str());
        } else {
            // Unexpected message name.
            std::cerr << "WebBridge received synchronous message (" << name << "), but didn't process it." << std::endl;
        }
    }

    /* static */ void didStartProvisionalNavigation(WKPageRef page, WKNavigationRef navigation, WKTypeRef userData, const void* clientInfo)
    {
        WebKitImplementation* browser = const_cast<WebKitImplementation*>(static_cast<const WebKitImplementation*>(clientInfo));

        WKURLRef urlRef = WKPageCopyActiveURL(page);
        WKStringRef urlStringRef = WKURLCopyString(urlRef);

        string url = WKStringToString(urlStringRef);

        browser->OnURLChanged(url);

        WKRelease(urlRef);
        WKRelease(urlStringRef);
    }

    /* static */ void didSameDocumentNavigation(const OpaqueWKPage* page, const OpaqueWKNavigation* nav, WKSameDocumentNavigationType type, const void* clientInfo, const void* info)
    {
        if (type == kWKSameDocumentNavigationAnchorNavigation) {
            WebKitImplementation* browser = const_cast<WebKitImplementation*>(static_cast<const WebKitImplementation*>(info));

            WKURLRef urlRef = WKPageCopyActiveURL(page);
            WKStringRef urlStringRef = WKURLCopyString(urlRef);

            string url = WKStringToString(urlStringRef);

            browser->OnURLChanged(url);

            WKRelease(urlRef);
            WKRelease(urlStringRef);
        }
    }

    /* static */ void didFinishDocumentLoad(WKPageRef page, WKNavigationRef navigation, WKTypeRef userData, const void* clientInfo)
    {

        WebKitImplementation* browser = const_cast<WebKitImplementation*>(static_cast<const WebKitImplementation*>(clientInfo));

        WKURLRef urlRef = WKPageCopyActiveURL(page);
        WKStringRef urlStringRef = WKURLCopyString(urlRef);

        string url = WKStringToString(urlStringRef);

        browser->OnLoadFinished(url);

        WKRelease(urlRef);
        WKRelease(urlStringRef);
    }

    /* static */ void requestClosure(const void* clientInfo)
    {
        // WebKitImplementation* browser = const_cast<WebKitImplementation*>(static_cast<const WebKitImplementation*>(clientInfo));
        // TODO: @Igalia, make sure the clientInfo is actually holding the correct clientINfo, currently it is nullptr. For
        // now we use the Singleton, this is fine as long as there is only 1 instance (in process) or it is always fine if we
        // are running out-of-process..
        WebKitImplementation* realBrowser = static_cast<WebKitImplementation*>(implementation);
        realBrowser->NotifyClosure();
    }

    /* static */ void onNotificationShow(WKPageRef page, WKNotificationRef notification, const void* clientInfo)
    {
        const WebKitImplementation* browser = static_cast<const WebKitImplementation*>(clientInfo);

        WKStringRef titleRef = WKNotificationCopyTitle(notification);
        WKStringRef bodyRef = WKNotificationCopyBody(notification);

        string title = WKStringToString(titleRef);
        string body = WKStringToString(bodyRef);

        TRACE_GLOBAL(HTML5Notification, (_T("%s - %s"), title.c_str(), body.c_str()));

        // Tell page we've "shown" the notification.
        uint64_t notificationID = WKNotificationGetID(notification);
        browser->OnNotificationShown(notificationID);

        WKRelease(bodyRef);
        WKRelease(titleRef);
    }

    /* static */ void onFrameDisplayed(WKViewRef view, const void* clientInfo)
    {
        WebKitImplementation* browser = const_cast<WebKitImplementation*>(static_cast<const WebKitImplementation*>(clientInfo));

        static unsigned s_frameCount = 0;
        static gint64 lastDumpTime = g_get_monotonic_time();

        ++s_frameCount;
        gint64 time = g_get_monotonic_time();
        if (time - lastDumpTime >= G_USEC_PER_SEC) {
            browser->SetFPS(s_frameCount * G_USEC_PER_SEC * 1.0 / (time - lastDumpTime));
            s_frameCount = 0;
            lastDumpTime = time;
        }
    }

    /* static */ void didRequestAutomationSession(WKContextRef context, WKStringRef sessionID, const void* clientInfo)
    {
        WebKitImplementation* browser = const_cast<WebKitImplementation*>(static_cast<const WebKitImplementation*>(clientInfo));
        browser->OnRequestAutomationSession(context, sessionID);
    }

    /* static */ WKPageRef onAutomationSessionRequestNewPage(WKWebAutomationSessionRef, const void* clientInfo)
    {
        WebKitImplementation* browser = const_cast<WebKitImplementation*>(static_cast<const WebKitImplementation*>(clientInfo));
        return browser->GetPage();
    }

} // namespace Plugin

namespace WebKitBrowser {

    // TODO: maybe nice to expose this in the config.json
    static const TCHAR* mandatoryProcesses[] = {
        _T("WPENetworkProcess"),
        _T("WPEWebProcess")
    };

    static constexpr uint16_t RequiredChildren = (sizeof(mandatoryProcesses) / sizeof(mandatoryProcesses[0]));
    class MemoryObserverImpl : public Exchange::IMemory {
    private:
        MemoryObserverImpl();
        MemoryObserverImpl(const MemoryObserverImpl&);
        MemoryObserverImpl& operator=(const MemoryObserverImpl&);

        enum { TYPICAL_STARTUP_TIME = 10 }; /* in Seconds */
    public:
        MemoryObserverImpl(const RPC::IRemoteConnection* connection)
            : _main(connection == nullptr ? Core::ProcessInfo().Id() : connection->RemoteId())
            , _children(_main.Id())
            , _startTime(connection == nullptr ? 0 : Core::Time::Now().Add(TYPICAL_STARTUP_TIME * 1000).Ticks())
        { // IsOperation true till calculated time (microseconds)
        }
        ~MemoryObserverImpl()
        {
        }

    public:
        virtual uint64_t Resident() const
        {
            uint32_t result(0);

            if (_startTime != 0) {
                if (_children.Count() < RequiredChildren) {
                    _children = Core::ProcessInfo::Iterator(_main.Id());
                }

                result = _main.Resident();

                _children.Reset();

                while (_children.Next() == true) {
                    result += _children.Current().Resident();
                }
            }

            return (result);
        }
        virtual uint64_t Allocated() const
        {
            uint32_t result(0);

            if (_startTime != 0) {
                if (_children.Count() < RequiredChildren) {
                    _children = Core::ProcessInfo::Iterator(_main.Id());
                }

                result = _main.Allocated();

                _children.Reset();

                while (_children.Next() == true) {
                    result += _children.Current().Allocated();
                }
            }

            return (result);
        }
        virtual uint64_t Shared() const
        {
            uint32_t result(0);

            if (_startTime != 0) {
                if (_children.Count() < RequiredChildren) {
                    _children = Core::ProcessInfo::Iterator(_main.Id());
                }

                result = _main.Shared();

                _children.Reset();

                while (_children.Next() == true) {
                    result += _children.Current().Shared();
                }
            }

            return (result);
        }
        virtual uint8_t Processes() const
        {
            // Refresh the children list !!!
            _children = Core::ProcessInfo::Iterator(_main.Id());
            return ((_startTime == 0) || (_main.IsActive() == true) ? 1 : 0) + _children.Count();
        }
        virtual const bool IsOperational() const
        {
            uint32_t requiredProcesses = 0;

            if (_startTime != 0) {

                //!< We can monitor a max of 32 processes, every mandatory process represents a bit in the requiredProcesses.
                // In the end we check if all bits are 0, what means all mandatory processes are still running.
                requiredProcesses = (0xFFFFFFFF >> (32 - RequiredChildren));

                if (_children.Count() < RequiredChildren) {
                    // Refresh the children list !!!
                    _children = Core::ProcessInfo::Iterator(_main.Id());
                }
                //!< If there are less children than in the the mandatoryProcesses struct, we are done and return false.
                if (_children.Count() >= RequiredChildren) {

                    _children.Reset();

                    //!< loop over all child processes as long as we are operational.
                    while ((requiredProcesses != 0) && (true == _children.Next())) {

                        uint8_t count(0);
                        string name(_children.Current().Name());

                        while ((count < RequiredChildren) && (name != mandatoryProcesses[count])) {
                            ++count;
                        }

                        //<! this is a mandatory process and if its still active reset its bit in requiredProcesses.
                        //   If not we are not completely operational.
                        if ((count < RequiredChildren) && (_children.Current().IsActive() == true)) {
                            requiredProcesses &= (~(1 << count));
                        }
                    }
                }
            }

            // TRACE_L1("requiredProcess = %X, IsStarting = %s, main.IsActive = %s", requiredProcesses, IsStarting() ? _T("true") : _T("false"), _main.IsActive() ? _T("true") : _T("false"));
            return (((requiredProcesses == 0) || (true == IsStarting())) && (true == _main.IsActive()));
        }

        BEGIN_INTERFACE_MAP(MemoryObserverImpl)
        INTERFACE_ENTRY(Exchange::IMemory)
        END_INTERFACE_MAP

    private:
        inline const bool IsStarting() const
        {
            return (_startTime == 0) || (Core::Time::Now().Ticks() < _startTime);
        }

    private:
        Core::ProcessInfo _main;
        mutable Core::ProcessInfo::Iterator _children;
        uint64_t _startTime; // !< Reference for monitor
    };

    Exchange::IMemory* MemoryObserver(const RPC::IRemoteConnection* connection)
    {
        ASSERT(connection != nullptr);
        Exchange::IMemory* result = Core::Service<MemoryObserverImpl>::Create<Exchange::IMemory>(connection);
        return (result);
    }
}
} // namespace WebKitBrowser<|MERGE_RESOLUTION|>--- conflicted
+++ resolved
@@ -56,11 +56,7 @@
     static void requestClosure(const void* clientInfo);
     static void didRequestAutomationSession(WKContextRef context, WKStringRef sessionID, const void* clientInfo);
     static WKPageRef onAutomationSessionRequestNewPage(WKWebAutomationSessionRef session, const void* clientInfo);
-<<<<<<< HEAD
-=======
-    static string WKStringToString(WKStringRef wkStringRef);
-
->>>>>>> 0987d800
+
     // -----------------------------------------------------------------------------------------------------
     // Hide all NASTY C details that come with the POC libraries !!!!!
     // -----------------------------------------------------------------------------------------------------
@@ -205,15 +201,8 @@
         nullptr, // runBeforeUnloadConfirmPanel
         nullptr, // fullscreenMayReturnToInline
         // willAddDetailedMessageToConsole
-<<<<<<< HEAD
         [](WKPageRef, WKStringRef source, WKStringRef, uint64_t line, uint64_t column, WKStringRef message, WKStringRef, const void* clientInfo) {
             TRACE_GLOBAL(BrowserConsoleLog, (message, line, column));
-=======
-        [](WKPageRef, WKStringRef source, WKStringRef, uint64_t line, uint64_t, WKStringRef message, WKStringRef, const void* clientInfo) {
-            string src = WKStringToString(source);
-            string msg = WKStringToString(message);
-            fprintf(stderr, "[%s:%llu]: %s\n", src.c_str(), line,  msg.c_str());
->>>>>>> 0987d800
         },
     };
 
