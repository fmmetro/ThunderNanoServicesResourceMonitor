/*
 * If not stated otherwise in this file or this component's LICENSE file the
 * following copyright and licenses apply:
 *
 * Copyright 2020 RDK Management
 *
 * Licensed under the Apache License, Version 2.0 (the "License");
 * you may not use this file except in compliance with the License.
 * You may obtain a copy of the License at
 *
 * http://www.apache.org/licenses/LICENSE-2.0
 *
 * Unless required by applicable law or agreed to in writing, software
 * distributed under the License is distributed on an "AS IS" BASIS,
 * WITHOUT WARRANTIES OR CONDITIONS OF ANY KIND, either express or implied.
 * See the License for the specific language governing permissions and
 * limitations under the License.
 */

#include <memory>
#include <utility>
#include <tuple>

#include "Module.h"

#ifdef WEBKIT_GLIB_API
#include <wpe/webkit.h>
#else
#include <WPE/WebKit.h>
#include <WPE/WebKit/WKCookieManagerSoup.h>
#include <WPE/WebKit/WKGeolocationManager.h> // TODO: add ref to this header in WebKit.h?
#include <WPE/WebKit/WKGeolocationPermissionRequest.h>
#include <WPE/WebKit/WKGeolocationPosition.h>
#include <WPE/WebKit/WKNotification.h>
#include <WPE/WebKit/WKNotificationManager.h>
#include <WPE/WebKit/WKNotificationPermissionRequest.h>
#include <WPE/WebKit/WKNotificationProvider.h>
#include <WPE/WebKit/WKSoupSession.h>
#include <WPE/WebKit/WKUserMediaPermissionRequest.h>
<<<<<<< HEAD
#include <WPE/WebKit/WKErrorRef.h>
=======

#include "BrowserConsoleLog.h"
#include "InjectedBundle/Tags.h"

#endif

>>>>>>> 2d7cae11
#include <wpe/wpe.h>

#include <glib.h>

#include "HTML5Notification.h"
#include "WebKitBrowser.h"

#include <iostream>

namespace WPEFramework {
namespace Plugin {

#ifndef WEBKIT_GLIB_API
    static void onDidReceiveSynchronousMessageFromInjectedBundle(WKContextRef context, WKStringRef messageName,
        WKTypeRef messageBodyObj, WKTypeRef* returnData, const void* clientInfo);
    static void onNotificationShow(WKPageRef page, WKNotificationRef notification, const void* clientInfo);
    static void didStartProvisionalNavigation(WKPageRef page, WKNavigationRef navigation, WKTypeRef userData, const void* clientInfo);
    static void didFinishDocumentLoad(WKPageRef page, WKNavigationRef navigation, WKTypeRef userData, const void* clientInfo);
    static void onFrameDisplayed(WKViewRef view, const void* clientInfo);
    static void didSameDocumentNavigation(const OpaqueWKPage* page, const OpaqueWKNavigation* nav, unsigned int count, const void* clientInfo, const void* info);
    static void requestClosure(const void* clientInfo);
    static void didRequestAutomationSession(WKContextRef context, WKStringRef sessionID, const void* clientInfo);
    static WKPageRef onAutomationSessionRequestNewPage(WKWebAutomationSessionRef session, const void* clientInfo);
    static void decidePolicyForNavigationResponse(WKPageRef, WKNavigationResponseRef response, WKFramePolicyListenerRef listener, WKTypeRef, const void* clientInfo);
    static void didFailProvisionalNavigation(WKPageRef page, WKNavigationRef, WKErrorRef error, WKTypeRef, const void *clientInfo);
    static void didFailNavigation(WKPageRef page, WKNavigationRef, WKErrorRef error, WKTypeRef, const void *clientInfo);
    static void webProcessDidCrash(WKPageRef page, const void* clientInfo);

    struct GCharDeleter {
        void operator()(gchar* ptr) const { g_free(ptr); }
    };

    // -----------------------------------------------------------------------------------------------------
    // Hide all NASTY C details that come with the POC libraries !!!!!
    // -----------------------------------------------------------------------------------------------------
    static WKPageNavigationClientV0 _handlerWebKit = {
        { 0, nullptr },
        // decidePolicyForNavigationAction
        [](WKPageRef, WKNavigationActionRef, WKFramePolicyListenerRef listener, WKTypeRef, const void* customData) {
            WKFramePolicyListenerUse(listener);
        },
        decidePolicyForNavigationResponse,
        nullptr, // decidePolicyForPluginLoad
        didStartProvisionalNavigation,
        nullptr, // didReceiveServerRedirectForProvisionalNavigation
        didFailProvisionalNavigation,
        nullptr, // didCommitNavigation
        nullptr, // didFinishNavigation
        didFailNavigation,
        nullptr, // didFailProvisionalLoadInSubframe
        didFinishDocumentLoad,
        didSameDocumentNavigation, // didSameDocumentNavigation
        nullptr, // renderingProgressDidChange
        nullptr, // canAuthenticateAgainstProtectionSpace
        nullptr, // didReceiveAuthenticationChallenge
        webProcessDidCrash,
        nullptr, // copyWebCryptoMasterKey
        nullptr, // didBeginNavigationGesture
        nullptr, // willEndNavigationGesture
        nullptr, // didEndNavigationGesture
        nullptr, // didRemoveNavigationGestureSnapshot
    };

    static WKContextInjectedBundleClientV1 _handlerInjectedBundle = {
        { 1, nullptr },
        nullptr, // didReceiveMessageFromInjectedBundle
        // didReceiveSynchronousMessageFromInjectedBundle
        onDidReceiveSynchronousMessageFromInjectedBundle,
        nullptr, // getInjectedBundleInitializationUserData
    };

    WKGeolocationProviderV0 _handlerGeolocationProvider = {
        { 0, nullptr },
        // startUpdating
        [](WKGeolocationManagerRef geolocationManager, const void* clientInfo) {
            std::cerr << "in WKGeolocationProviderV0::startUpdating" << std::endl;
            WKGeolocationPositionRef position = WKGeolocationPositionCreate(0.0, 51.49, 4.40, 1.0);
            WKGeolocationManagerProviderDidChangePosition(geolocationManager, position);
        },
        nullptr, // stopUpdating
    };

    WKPageUIClientV8 _handlerPageUI = {
        { 8, nullptr },
        nullptr, // createNewPage_deprecatedForUseWithV0
        nullptr, // showPage
        // close
        [](const OpaqueWKPage*, const void* clientInfo) {
            requestClosure(clientInfo);
        },
        nullptr, // takeFocus
        nullptr, // focus
        nullptr, // unfocus
        nullptr, // runJavaScriptAlert_deprecatedForUseWithV0
        nullptr, // runJavaScriptConfirm_deprecatedForUseWithV0
        nullptr, // runJavaScriptPrompt_deprecatedForUseWithV0
        nullptr, // setStatusText
        nullptr, // mouseDidMoveOverElement_deprecatedForUseWithV0
        nullptr, // missingPluginButtonClicked_deprecatedForUseWithV0
        nullptr, // didNotHandleKeyEvent
        nullptr, // didNotHandleWheelEvent
        nullptr, // toolbarsAreVisible
        nullptr, // setToolbarsAreVisible
        nullptr, // menuBarIsVisible
        nullptr, // setMenuBarIsVisible
        nullptr, // statusBarIsVisible
        nullptr, // setStatusBarIsVisible
        nullptr, // isResizable
        nullptr, // setIsResizable
        nullptr, // getWindowFrame
        nullptr, // setWindowFrame
        nullptr, // runBeforeUnloadConfirmPanel
        nullptr, // didDraw
        nullptr, // pageDidScroll
        nullptr, // exceededDatabaseQuota
        nullptr, // runOpenPanel
        // decidePolicyForGeolocationPermissionRequest
        [](WKPageRef page, WKFrameRef frame, WKSecurityOriginRef origin, WKGeolocationPermissionRequestRef permissionRequest, const void* clientInfo) {
            WKGeolocationPermissionRequestAllow(permissionRequest);
        },
        nullptr, // headerHeight
        nullptr, // footerHeight
        nullptr, // drawHeader
        nullptr, // drawFooter
        nullptr, // printFrame
        nullptr, // runModal
        nullptr, // unused1
        nullptr, // saveDataToFileInDownloadsFolder
        nullptr, // shouldInterruptJavaScript_unavailable
        nullptr, // createNewPage_deprecatedForUseWithV1
        nullptr, // mouseDidMoveOverElement
        // decidePolicyForNotificationPermissionRequest
        [](WKPageRef page, WKSecurityOriginRef origin, WKNotificationPermissionRequestRef permissionRequest, const void* clientInfo) {
            WKNotificationPermissionRequestAllow(permissionRequest);
        },
        nullptr, // unavailablePluginButtonClicked_deprecatedForUseWithV1
        nullptr, // showColorPicker
        nullptr, // hideColorPicker
        nullptr, // unavailablePluginButtonClicked
        nullptr, // pinnedStateDidChange
        nullptr, // didBeginTrackingPotentialLongMousePress
        nullptr, // didRecognizeLongMousePress
        nullptr, // didCancelTrackingPotentialLongMousePress
        nullptr, // isPlayingAudioDidChange
        // decidePolicyForUserMediaPermissionRequest
        [](WKPageRef, WKFrameRef, WKSecurityOriginRef, WKSecurityOriginRef, WKUserMediaPermissionRequestRef permission, const void*) {
            auto audioDevices = WKUserMediaPermissionRequestAudioDeviceUIDs(permission);
            auto videoDevices = WKUserMediaPermissionRequestVideoDeviceUIDs(permission);
            auto audioDevice = WKStringCreateWithUTF8CString("NO AUDIO DEVICE FOUND");
            if (WKArrayGetSize(audioDevices) > 0)
                audioDevice = static_cast<WKStringRef>(WKArrayGetItemAtIndex(audioDevices, 0));
            auto videoDevice = WKStringCreateWithUTF8CString("NO VIDEO DEVICE FOUND");
            if (WKArrayGetSize(videoDevices) > 0)
                videoDevice = static_cast<WKStringRef>(WKArrayGetItemAtIndex(videoDevices, 0));
            WKUserMediaPermissionRequestAllow(permission, audioDevice, videoDevice);
        },
        nullptr, // didClickAutoFillButton
        nullptr, // runJavaScriptAlert
        nullptr, // runJavaScriptConfirm
        nullptr, // runJavaScriptPrompt
        nullptr, // mediaSessionMetadataDidChange
        nullptr, // createNewPage
        nullptr, // runJavaScriptAlert
        nullptr, // runJavaScriptConfirm
        nullptr, // runJavaScriptPrompt
        nullptr, // checkUserMediaPermissionForOrigin
        nullptr, // runBeforeUnloadConfirmPanel
        nullptr, // fullscreenMayReturnToInline
        // willAddDetailedMessageToConsole
        [](WKPageRef, WKStringRef source, WKStringRef, uint64_t line, uint64_t column, WKStringRef message, WKStringRef, const void* clientInfo) {
            TRACE_GLOBAL(BrowserConsoleLog, (message, line, column));
        },
    };

    WKNotificationProviderV0 _handlerNotificationProvider = {
        { 0, nullptr },
        // show
        onNotificationShow,
        nullptr, // cancel
        nullptr, // didDestroyNotification
        nullptr, // addNotificationManager
        nullptr, // removeNotificationManager
        nullptr, // notificationPermissions
        nullptr, // clearNotifications
    };

    WKViewClientV0 _viewClient = {
        { 0, nullptr },
        // frameDisplayed
        onFrameDisplayed,
    };

    WKContextAutomationClientV0 _handlerAutomation = {
        { 0, nullptr },
        // allowsRemoteAutomation
        [](WKContextRef, const void*) -> bool {
            return true;
        },
        didRequestAutomationSession,
        // browserName
        [](WKContextRef, const void*) -> WKStringRef {
            return WKStringCreateWithUTF8CString("WPEWebKitBrowser");
        },
        // browserVersion
        [](WKContextRef, const void*) -> WKStringRef {
            return WKStringCreateWithUTF8CString("1.0");
        }
    };

    WKWebAutomationsessionClientV0 _handlerAutomationSession = {
        { 0, nullptr },
        // requestNewPage
        onAutomationSessionRequestNewPage
    };

    static string WKStringToString(WKStringRef wkStringRef) {
        size_t bufferSize = WKStringGetMaximumUTF8CStringSize(wkStringRef);
        std::unique_ptr<char[]> buffer(new char[bufferSize]);
        size_t stringLength = WKStringGetUTF8CString(wkStringRef, buffer.get(), bufferSize);
        return Core::ToString(buffer.get(), stringLength - 1);
    }
    static std::vector<string> ConvertWKArrayToStringVector(WKArrayRef array) {
            size_t arraySize = WKArrayGetSize(array);

            std::vector<string> stringVector;

            stringVector.reserve(arraySize);
            for (unsigned int index = 0; index < arraySize; ++index) {
                stringVector.emplace_back(WKStringToString(static_cast<WKStringRef>(WKArrayGetItemAtIndex(array, index))));
            }

            return stringVector;
    }

    /* ---------------------------------------------------------------------------------------------------
struct CustomLoopHandler
{
    GSource source;
    uint32_t attentionPending;
};
static gboolean source_prepare(GSource*, gint*)
{
    return (false);
}
static gboolean source_check(GSource* mySource)
{
    return (static_cast<CustomLoopHandler*>(mySource)->attentionPending != 0);
}
static gboolean source_dispatch (GSource*, GSourceFunc callback, gpointer)
{
    uint32_t attention (static_cast<CustomLoopHandler*>(mySource)->attentionPending);

}
static GSourceFuncs _handlerIntervention =
{
    source_prepare,
    source_check,
    source_dispatch,
    nullptr
};
--------------------------------------------------------------------------------------------------- */
<<<<<<< HEAD
    static Exchange::IWebKitBrowser* implementation = nullptr;
=======
#endif

    static Exchange::IBrowser* implementation = nullptr;
>>>>>>> 2d7cae11

    static void CloseDown()
    {
        // Seems we are destructed.....If we still have a pointer to the implementation, Kill it..
        if (implementation != nullptr) {
            delete implementation;
            implementation = nullptr;
        }
    }

    class WebKitImplementation : public Core::Thread, public Exchange::IWebKitBrowser, public PluginHost::IStateControl {
    public:
        class BundleConfig : public Core::JSON::Container {
        private:
            using BundleConfigMap = std::map<string, Core::JSON::String>;

        public:
            using Iterator = Core::IteratorMapType<const BundleConfigMap, const Core::JSON::String&, const string&, BundleConfigMap::const_iterator>;

            BundleConfig(const BundleConfig&) = delete;
            BundleConfig& operator=(const BundleConfig&) = delete;

            BundleConfig()
                : _configs()
            {
            }
            virtual ~BundleConfig()
            {
            }

            inline bool Config(const string& index, string& value) const
            {
                BundleConfigMap::const_iterator position(_configs.find(index));
                bool result = (position != _configs.cend());

                if (result == true) {
                    value = position->second.Value();
                }

                return (result);
            }

        private:
            virtual bool Request(const TCHAR label[])
            {
                if (_configs.find(label) == _configs.end()) {
                    auto element = _configs.emplace(std::piecewise_construct,
                        std::forward_as_tuple(label),
                        std::forward_as_tuple());
                    Add(element.first->first.c_str(), &(element.first->second));
                }
                return (true);
            }

        private:
            BundleConfigMap _configs;
        };
        class Config : public Core::JSON::Container {
        private:
            Config(const Config&) = delete;
            Config& operator=(const Config&) = delete;

        public:
            class JavaScriptSettings : public Core::JSON::Container {
            public:
                JavaScriptSettings(const JavaScriptSettings&) = delete;
                JavaScriptSettings& operator=(const JavaScriptSettings&) = delete;

                JavaScriptSettings()
                    : Core::JSON::Container()
                    , UseLLInt(true)
                    , UseJIT(true)
                    , UseDFG(true)
                    , UseFTL(true)
                    , UseDOM(true)
                    , DumpOptions(_T("0"))
                {
                    Add(_T("useLLInt"), &UseLLInt);
                    Add(_T("useJIT"), &UseJIT);
                    Add(_T("useDFG"), &UseDFG);
                    Add(_T("useFTL"), &UseFTL);
                    Add(_T("useDOM"), &UseDOM);
                    Add(_T("dumpOptions"), &DumpOptions);
                }
                ~JavaScriptSettings()
                {
                }

            public:
                Core::JSON::Boolean UseLLInt;
                Core::JSON::Boolean UseJIT;
                Core::JSON::Boolean UseDFG;
                Core::JSON::Boolean UseFTL;
                Core::JSON::Boolean UseDOM;
                Core::JSON::String DumpOptions;
            };

        public:
            Config()
                : Core::JSON::Container()
                , UserAgent()
                , URL(_T("http://www.google.com"))
                , Whitelist()
                , PageGroup(_T("WPEPageGroup"))
                , CookieStorage()
                , LocalStorage()
                , LocalStorageEnabled(false)
                , Secure(false)
                , InjectedBundle()
                , Transparent(false)
                , Compositor()
                , Inspector()
                , FPS(false)
                , Cursor(false)
                , Touch(false)
                , MSEBuffers()
                , MemoryProfile()
                , MemoryPressure()
                , MediaContentTypesRequiringHardwareSupport()
                , MediaDiskCache(true)
                , DiskCache()
                , XHRCache(false)
                , Languages()
                , CertificateCheck(true)
                , ClientIdentifier()
                , AllowWindowClose(false)
                , NonCompositedWebGLEnabled(false)
                , EnvironmentOverride(false)
                , Automation(false)
                , WebGLEnabled(true)
                , ThreadedPainting()
                , Width(1280)
                , Height(720)
                , PTSOffset(0)
                , ScaleFactor(1.0)
                , MaxFPS(60)
                , ExecPath()
                , HTTPProxy()
                , HTTPProxyExclusion()
            {
                Add(_T("useragent"), &UserAgent);
                Add(_T("url"), &URL);
                Add(_T("whitelist"), &Whitelist);
                Add(_T("pagegroup"), &PageGroup);
                Add(_T("cookiestorage"), &CookieStorage);
                Add(_T("localstorage"), &LocalStorage);
                Add(_T("localstorageenabled"), &LocalStorageEnabled);
                Add(_T("secure"), &Secure);
                Add(_T("injectedbundle"), &InjectedBundle);
                Add(_T("transparent"), &Transparent);
                Add(_T("compositor"), &Compositor);
                Add(_T("inspector"), &Inspector);
                Add(_T("fps"), &FPS);
                Add(_T("cursor"), &Cursor);
                Add(_T("touch"), &Touch);
                Add(_T("msebuffers"), &MSEBuffers);
                Add(_T("memoryprofile"), &MemoryProfile);
                Add(_T("memorypressure"), &MemoryPressure);
                Add(_T("mediacontenttypesrequiringhardwaresupport"), &MediaContentTypesRequiringHardwareSupport);
                Add(_T("mediadiskcache"), &MediaDiskCache);
                Add(_T("diskcache"), &DiskCache);
                Add(_T("xhrcache"), &XHRCache);
                Add(_T("languages"), &Languages);
                Add(_T("certificatecheck"), &CertificateCheck);
                Add(_T("javascript"), &JavaScript);
                Add(_T("clientidentifier"), &ClientIdentifier);
                Add(_T("windowclose"), &AllowWindowClose);
                Add(_T("noncompositedwebgl"), &NonCompositedWebGLEnabled);
                Add(_T("environmentoverride"), &EnvironmentOverride);
                Add(_T("automation"), &Automation);
                Add(_T("webgl"), &WebGLEnabled);
                Add(_T("threadedpainting"), &ThreadedPainting);
                Add(_T("width"), &Width);
                Add(_T("height"), &Height);
                Add(_T("ptsoffset"), &PTSOffset);
                Add(_T("scalefactor"), &ScaleFactor);
                Add(_T("maxfps"), &MaxFPS);
                Add(_T("bundle"), &Bundle);
                Add(_T("execpath"), &ExecPath);
                Add(_T("proxy"), &HTTPProxy);
                Add(_T("proxyexclusion"), &HTTPProxyExclusion);
            }
            ~Config()
            {
            }

        public:
            Core::JSON::String UserAgent;
            Core::JSON::String URL;
            Core::JSON::String Whitelist;
            Core::JSON::String PageGroup;
            Core::JSON::String CookieStorage;
            Core::JSON::String LocalStorage;
            Core::JSON::Boolean LocalStorageEnabled;
            Core::JSON::Boolean Secure;
            Core::JSON::String InjectedBundle;
            Core::JSON::Boolean Transparent;
            Core::JSON::String Compositor;
            Core::JSON::String Inspector;
            Core::JSON::Boolean FPS;
            Core::JSON::Boolean Cursor;
            Core::JSON::Boolean Touch;
            Core::JSON::String MSEBuffers;
            Core::JSON::String MemoryProfile;
            Core::JSON::String MemoryPressure;
            Core::JSON::String MediaContentTypesRequiringHardwareSupport;
            Core::JSON::Boolean MediaDiskCache;
            Core::JSON::String DiskCache;
            Core::JSON::Boolean XHRCache;
            Core::JSON::ArrayType<Core::JSON::String> Languages;
            Core::JSON::Boolean CertificateCheck;
            JavaScriptSettings JavaScript;
            Core::JSON::String ClientIdentifier;
            Core::JSON::Boolean AllowWindowClose;
            Core::JSON::Boolean NonCompositedWebGLEnabled;
            Core::JSON::Boolean EnvironmentOverride;
            Core::JSON::Boolean Automation;
            Core::JSON::Boolean WebGLEnabled;
            Core::JSON::String ThreadedPainting;
            Core::JSON::DecUInt16 Width;
            Core::JSON::DecUInt16 Height;
            Core::JSON::DecSInt16 PTSOffset;
            Core::JSON::DecUInt16 ScaleFactor;
            Core::JSON::DecUInt8 MaxFPS; // A value between 1 and 100...
            BundleConfig Bundle;
            Core::JSON::String ExecPath;
            Core::JSON::String HTTPProxy;
            Core::JSON::String HTTPProxyExclusion;
        };

    private:
        WebKitImplementation(const WebKitImplementation&) = delete;
        WebKitImplementation& operator=(const WebKitImplementation&) = delete;

    public:
        WebKitImplementation()
            : Core::Thread(0, _T("WebKitBrowser"))
            , _config()
            , _URL()
            , _dataPath()
            , _view()
#ifdef WEBKIT_GLIB_API
            , _guid(Core::Time::Now().Ticks())
#else
            , _page()
            , _automationSession(nullptr)
#endif
            , _adminLock()
            , _fps(0)
            , _loop(nullptr)
            , _context(nullptr)
            , _state(PluginHost::IStateControl::UNINITIALIZED)
            , _hidden(false)
            , _time(0)
            , _compliant(false)
        {
            // Register an @Exit, in case we are killed, with an incorrect ref count !!
            if (atexit(CloseDown) != 0) {
                TRACE_L1("Could not register @exit handler. Error: %d.", errno);
                exit(EXIT_FAILURE);
            }

            // The WebKitBrowser (WPE) can only be instantiated once (it is a process wide singleton !!!!)
            ASSERT(implementation == nullptr);

            implementation = this;
        }
        virtual ~WebKitImplementation()
        {
            Block();

            if (_loop != nullptr)
                g_main_loop_quit(_loop);

            if (Wait(Core::Thread::STOPPED | Core::Thread::BLOCKED, 6000) == false)
                TRACE_L1("Bailed out before the end of the WPE main app was reached. %d", 6000);

            implementation = nullptr;
        }

    public:
        virtual string GetHeaders() const final
        {
            _adminLock.Lock();
            string headers = _headers;
            _adminLock.Unlock();
            return headers;
        }

        virtual void SetHeaders(const string& headers) final
        {
            _adminLock.Lock();
            _headers = headers;
            _adminLock.Unlock();

            if (_context != nullptr) {
                g_main_context_invoke(
                    _context,
                    [](gpointer customdata) -> gboolean {
                        WebKitImplementation* object = static_cast<WebKitImplementation*>(customdata);

                        object->_adminLock.Lock();
                        string headers = object->_headers;
                        object->_adminLock.Unlock();

                        auto messageName = WKStringCreateWithUTF8CString(Tags::Headers);
                        auto messageBody = WKStringCreateWithUTF8CString(headers.c_str());

                        WKPagePostMessageToInjectedBundle(object->_page, messageName, messageBody);

                        WKRelease(messageBody);
                        WKRelease(messageName);

                        return G_SOURCE_REMOVE;
                    },
                    this);
            }
        }

        virtual string GetUserAgent() const final
        {
            _adminLock.Lock();
            string useragent = _config.UserAgent.Value();
            _adminLock.Unlock();

            return useragent;
        }

        virtual void SetUserAgent(const string& useragent) final
        {
            _adminLock.Lock();
            _config.UserAgent = useragent;
            _adminLock.Unlock();

            TRACE(Trace::Information, (_T("New user agent: %s"), useragent.c_str()));

            if (_context == nullptr)
                return;

            g_main_context_invoke(
                _context,
                [](gpointer customdata) -> gboolean {
                    WebKitImplementation* object = static_cast<WebKitImplementation*>(customdata);
                    string useragent;

                    object->_adminLock.Lock();
                    useragent = object->_config.UserAgent.Value();
                    object->_adminLock.Unlock();

                    auto ua = WKStringCreateWithUTF8CString(useragent.c_str());
                    WKPageSetCustomUserAgent(object->_page, ua);
                    WKRelease(ua);

                    return G_SOURCE_REMOVE;
                },
                this);
        }

        virtual string GetLanguages() const final
        {
            _adminLock.Lock();
            Core::JSON::ArrayType<Core::JSON::String> langs = _config.Languages;
            _adminLock.Unlock();

            string result;
            langs.ToString(result);
            return result;
        }

        virtual void SetLanguages(const string& langs) final
        {
            Core::OptionalType<Core::JSON::Error> error;
            Core::JSON::ArrayType<Core::JSON::String> array;

            if (!array.FromString(langs, error)) {
                TRACE(Trace::Error,
                     (_T("Failed to parse languages array, error='%s', array='%s'\n"),
                      (error.IsSet() ? error.Value().Message().c_str() : "unknown"), langs.c_str()));
                return;
            }

            _adminLock.Lock();
            _config.Languages = array;
            _adminLock.Unlock();

            if (_context == nullptr)
                return;

            g_main_context_invoke(
                _context,
                [](gpointer customdata) -> gboolean {
                    WebKitImplementation* object = static_cast<WebKitImplementation*>(customdata);
                    Core::JSON::ArrayType<Core::JSON::String> array;

                    object->_adminLock.Lock();
                    array = object->_config.Languages;
                    object->_adminLock.Unlock();

                    auto languages = WKMutableArrayCreate();
                    for (auto it = array.Elements(); it.Next();) {
                        if (!it.IsValid())
                            continue;
                        auto itemString = WKStringCreateWithUTF8CString(it.Current().Value().c_str());
                        WKArrayAppendItem(languages, itemString);
                        WKRelease(itemString);
                    }

                    auto context = WKPageGetContext(object->_page);
                    WKSoupSessionSetPreferredLanguages(context, languages);
                    WKRelease(languages);
                    return G_SOURCE_REMOVE;
                },
                this);
        }

        virtual bool GetLocalStorageEnabled() const final
        {
            _adminLock.Lock();
            bool enabled = _localStorageEnabled;
            _adminLock.Unlock();

            return enabled;
        }

        virtual void SetLocalStorageEnabled(const bool enabled) final
        {
            _adminLock.Lock();
            _localStorageEnabled = enabled;
            _adminLock.Unlock();

            if (_context == nullptr)
                return;

            g_main_context_invoke(
                _context,
                [](gpointer customdata) -> gboolean {
                    WebKitImplementation* object = static_cast<WebKitImplementation*>(customdata);

                    bool enabled;
                    object->_adminLock.Lock();
                    enabled = object->_localStorageEnabled;
                    object->_adminLock.Unlock();

                    auto group = WKPageGetPageGroup(object->_page);
                    auto preferences = WKPageGroupGetPreferences(group);
                    WKPreferencesSetLocalStorageEnabled(preferences, enabled);
                    return G_SOURCE_REMOVE;
                },
                this);
        }

        virtual Exchange::IWebKitBrowser::HTTPCookieAcceptPolicy GetHTTPCookieAcceptPolicy() final
        {
            auto translatePolicy =
                [](WKHTTPCookieAcceptPolicy policy) {
                    switch(policy) {
                        case kWKHTTPCookieAcceptPolicyAlways:
                            return Exchange::IWebKitBrowser::ALWAYS;
                        case kWKHTTPCookieAcceptPolicyNever:
                            return Exchange::IWebKitBrowser::NEVER;
                        case kWKHTTPCookieAcceptPolicyOnlyFromMainDocumentDomain:
                            return Exchange::IWebKitBrowser::ONLY_FROM_MAIN_DOCUMENT_DOMAIN;
                        case kWKHTTPCookieAcceptPolicyExclusivelyFromMainDocumentDomain:
                            return Exchange::IWebKitBrowser::EXCLUSIVELY_FROM_MAIN_DOCUMENT_DOMAIN;
                    }
                    ASSERT(false);
                    return Exchange::IWebKitBrowser::ONLY_FROM_MAIN_DOCUMENT_DOMAIN;
                };

            _adminLock.Lock();
            Exchange::IWebKitBrowser::HTTPCookieAcceptPolicy policy = translatePolicy(_httpCookieAcceptPolicy);
            _adminLock.Unlock();
            return policy;
        }

        virtual void SetHTTPCookieAcceptPolicy(const Exchange::IWebKitBrowser::HTTPCookieAcceptPolicy policy) final
        {
            auto translatePolicy =
                [](Exchange::IWebKitBrowser::HTTPCookieAcceptPolicy policy) {
                    switch(policy) {
                        case Exchange::IWebKitBrowser::ALWAYS:
                            return kWKHTTPCookieAcceptPolicyAlways;
                        case Exchange::IWebKitBrowser::NEVER:
                            return kWKHTTPCookieAcceptPolicyNever;
                        case Exchange::IWebKitBrowser::ONLY_FROM_MAIN_DOCUMENT_DOMAIN:
                            return kWKHTTPCookieAcceptPolicyOnlyFromMainDocumentDomain;
                        case Exchange::IWebKitBrowser::EXCLUSIVELY_FROM_MAIN_DOCUMENT_DOMAIN:
                            return kWKHTTPCookieAcceptPolicyExclusivelyFromMainDocumentDomain;
                    }
                    ASSERT(false);
                    return kWKHTTPCookieAcceptPolicyOnlyFromMainDocumentDomain;
                };

            _adminLock.Lock();
            _httpCookieAcceptPolicy = translatePolicy(policy);
            _adminLock.Unlock();

            if (_context == nullptr)
                return;

            g_main_context_invoke(
                _context,
                [](gpointer customdata) -> gboolean {
                    WebKitImplementation* object = static_cast<WebKitImplementation*>(customdata);

                    WKHTTPCookieAcceptPolicy policy;
                    object->_adminLock.Lock();
                    policy = object->_httpCookieAcceptPolicy;
                    object->_adminLock.Unlock();

                    auto context = WKPageGetContext(object->_page);
                    auto manager = WKContextGetCookieManager(context);
                    WKCookieManagerSetHTTPCookieAcceptPolicy(manager, policy);
                    return G_SOURCE_REMOVE;
                },
                this);
        }

        virtual void BridgeReply(const string& payload) final
        {
            SendToBridge(Tags::BridgeObjectReply, payload);
        }

        virtual void BridgeEvent(const string& payload) final
        {
            SendToBridge(Tags::BridgeObjectEvent, payload);
        }

        void SendToBridge(const string& name, const string& payload)
        {
            if (_context == nullptr)
                return;

            using BridgeMessageData = std::tuple<WebKitImplementation*, string, string>;
            auto* data = new BridgeMessageData(this, name, payload);

            g_main_context_invoke_full(
                _context,
                G_PRIORITY_DEFAULT,
                [](gpointer customdata) -> gboolean {
                    BridgeMessageData& data = *static_cast<BridgeMessageData*>(customdata);
                    WebKitImplementation* object = std::get<0>(data);

                    auto messageName = WKStringCreateWithUTF8CString(std::get<1>(data).c_str());
                    auto messageBody = WKStringCreateWithUTF8CString(std::get<2>(data).c_str());

                    WKPagePostMessageToInjectedBundle(object->_page, messageName, messageBody);

                    WKRelease(messageBody);
                    WKRelease(messageName);

                    return G_SOURCE_REMOVE;
                },
                data,
                [](gpointer customdata) {
                    delete static_cast<BridgeMessageData*>(customdata);
                });
        }

        virtual Exchange::IWebKitBrowser::Visibility GetVisibility() const final
        {
            _adminLock.Lock();
            Exchange::IWebKitBrowser::Visibility state = _hidden
                ? Exchange::IWebKitBrowser::Visibility::HIDDEN
                : Exchange::IWebKitBrowser::Visibility::VISIBLE;
            _adminLock.Unlock();
            return state;
        }
        virtual void SetVisibility(const Exchange::IWebKitBrowser::Visibility state) final
        {
            if (state == Exchange::IWebKitBrowser::Visibility::HIDDEN)
                Hide(true);
            else
                Hide(false);
        }

        virtual void SetURL(const string& URL) final
        {
            _adminLock.Lock();
            _URL = URL;
            _adminLock.Unlock();

            TRACE(Trace::Information, (_T("New URL: %s"), _URL.c_str()));

            if (_context != nullptr) {
                g_main_context_invoke(
                    _context,
                    [](gpointer customdata) -> gboolean {
                        WebKitImplementation* object = static_cast<WebKitImplementation*>(customdata);
<<<<<<< HEAD

                        string url;
                        object->_adminLock.Lock();
                        url = object->_URL;
                        object->_adminLock.Unlock();

                        object->SetResponseHTTPStatusCode(-1);

                        auto shellURL = WKURLCreateWithUTF8CString(url.c_str());
                        WKPageLoadURL(object->_page, shellURL);
                        WKRelease(shellURL);
                        return G_SOURCE_REMOVE;
=======
#ifdef WEBKIT_GLIB_API
                        webkit_web_view_load_uri(object->_view, object->_URL.c_str());
#else
                        auto shellURL = WKURLCreateWithUTF8CString(object->_URL.c_str());
                        WKPageLoadURL(object->_page, shellURL);
                        WKRelease(shellURL);
#endif
                        return FALSE;
>>>>>>> 2d7cae11
                    },
                    this);
            }
        }
        virtual string GetURL() const final
        {
            _adminLock.Lock();
            string url = _URL;
            _adminLock.Unlock();

            return url;
        }
        virtual uint32_t GetFPS() const final
        {
            return _fps;
        }
        virtual PluginHost::IStateControl::state State() const final
        {
            return (_state);
        }
        virtual uint32_t Request(PluginHost::IStateControl::command command) final
        {
            uint32_t result = Core::ERROR_ILLEGAL_STATE;

            _adminLock.Lock();

            if (_state == PluginHost::IStateControl::UNINITIALIZED) {
                // Seems we are passing state changes before we reached an operational browser.
                // Just move the state to what we would like it to be :-)
                _state = (command == PluginHost::IStateControl::SUSPEND ? PluginHost::IStateControl::SUSPENDED : PluginHost::IStateControl::RESUMED);
                result = Core::ERROR_NONE;
            } else {
                switch (command) {
                case PluginHost::IStateControl::SUSPEND:
                    if (_state == PluginHost::IStateControl::RESUMED) {
                        Suspend();
                        result = Core::ERROR_NONE;
                    }
                    break;
                case PluginHost::IStateControl::RESUME:
                    if (_state == PluginHost::IStateControl::SUSPENDED) {
                        Resume();
                        result = Core::ERROR_NONE;
                    }
                    break;
                default:
                    break;
                }
            }

            _adminLock.Unlock();

            return (result);
        }
        virtual void Register(PluginHost::IStateControl::INotification* sink)
        {
            _adminLock.Lock();

            // Make sure a sink is not registered multiple times.
            ASSERT(std::find(_stateControlClients.begin(), _stateControlClients.end(), sink) == _stateControlClients.end());

            _stateControlClients.push_back(sink);
            sink->AddRef();

            _adminLock.Unlock();

            TRACE_L1("Registered a sink on the browser %p", sink);
        }
        virtual void Unregister(PluginHost::IStateControl::INotification* sink)
        {
            _adminLock.Lock();

            std::list<PluginHost::IStateControl::INotification*>::iterator index(std::find(_stateControlClients.begin(), _stateControlClients.end(), sink));

            // Make sure you do not unregister something you did not register !!!
            ASSERT(index != _stateControlClients.end());

            if (index != _stateControlClients.end()) {
                (*index)->Release();
                _stateControlClients.erase(index);
                TRACE_L1("Unregistered a sink on the browser %p", sink);
            }

            _adminLock.Unlock();
        }
        virtual void Hide(const bool hidden)
        {
            if (hidden == true) {
                Hide();
            } else {
                Show();
            }
        }
        virtual void Register(Exchange::IWebKitBrowser::INotification* sink)
        {
            _adminLock.Lock();

            // Make sure a sink is not registered multiple times.
            ASSERT(std::find(_notificationClients.begin(), _notificationClients.end(), sink) == _notificationClients.end());

            _notificationClients.push_back(sink);
            sink->AddRef();

            _adminLock.Unlock();

            TRACE_L1("Registered a sink on the browser %p", sink);
        }

        virtual void Unregister(Exchange::IWebKitBrowser::INotification* sink)
        {
            _adminLock.Lock();

            std::list<Exchange::IWebKitBrowser::INotification*>::iterator index(std::find(_notificationClients.begin(), _notificationClients.end(), sink));

            // Make sure you do not unregister something you did not register !!!
            ASSERT(index != _notificationClients.end());

            if (index != _notificationClients.end()) {
                (*index)->Release();
                _notificationClients.erase(index);
                TRACE_L1("Unregistered a sink on the browser %p", sink);
            }

            _adminLock.Unlock();
        }

        void OnURLChanged(const string& URL)
        {
            _adminLock.Lock();

            _URL = URL;

            std::list<Exchange::IWebKitBrowser::INotification*>::iterator index(_notificationClients.begin());

            while (index != _notificationClients.end()) {
                (*index)->URLChange(URL, false);
                index++;
            }

            _adminLock.Unlock();
        }
#ifdef WEBKIT_GLIB_API
        void OnLoadFinished()
        {
            string URL = Core::ToString(webkit_web_view_get_uri(_view));
            OnLoadFinished(URL);
        }
#endif
        void OnLoadFinished(const string& URL)
        {
            _adminLock.Lock();

            _URL = URL;

            std::list<Exchange::IWebKitBrowser::INotification*>::iterator index(_notificationClients.begin());

            while (index != _notificationClients.end()) {
                (*index)->LoadFinished(URL, _httpStatusCode);
                index++;
            }

            _adminLock.Unlock();
        }
        void OnLoadFailed()
        {
            _adminLock.Lock();

            std::list<Exchange::IWebKitBrowser::INotification*>::iterator index(_notificationClients.begin());

            while (index != _notificationClients.end()) {
                (*index)->LoadFailed(_URL);
                index++;
            }

            _adminLock.Unlock();
        }
        void OnStateChange(const PluginHost::IStateControl::state newState)
        {
            _adminLock.Lock();

            if (_state != newState) {
                _state = newState;

                std::list<PluginHost::IStateControl::INotification*>::iterator index(_stateControlClients.begin());

                while (index != _stateControlClients.end()) {
                    (*index)->StateChange(newState);
                    index++;
                }
            }

            _adminLock.Unlock();
        }
        void Hidden(const bool hidden)
        {
            _adminLock.Lock();

            if (hidden != _hidden) {
                _hidden = hidden;

                std::list<Exchange::IWebKitBrowser::INotification*>::iterator index(_notificationClients.begin());

                while (index != _notificationClients.end()) {
                    (*index)->VisibilityChange(hidden);
                    index++;
                }
            }

            _adminLock.Unlock();
        }
        void OnJavaScript(const std::vector<string>& text) const
        {
            for (const string& line : text) {
                std::cout << "  " << line << std::endl;
            }
        }
<<<<<<< HEAD
        void OnBrdidgeQuery(const string& text)
        {
            _adminLock.Lock();

            std::list<Exchange::IWebKitBrowser::INotification*>::iterator index(_notificationClients.begin());

            while (index != _notificationClients.end()) {
                (*index)->BridgeQuery(text);
                index++;
            }

            _adminLock.Unlock();
        }
        void SetResponseHTTPStatusCode(int32_t code)
        {
            _httpStatusCode = code;
        }

        void OnNotificationShown(uint64_t notificationID) const
        {
            WKNotificationManagerProviderDidShowNotification(_notificationManager, notificationID);
        }
=======
>>>>>>> 2d7cae11
        virtual uint32_t Configure(PluginHost::IShell* service)
        {
            _dataPath = service->DataPath();
            _config.FromString(service->ConfigLine());

            bool environmentOverride(WebKitBrowser::EnvironmentOverride(_config.EnvironmentOverride.Value()));

            if ((environmentOverride == false) || (Core::SystemInfo::GetEnvironment(_T("WPE_WEBKIT_URL"), _URL) == false)) {
                _URL = _config.URL.Value();
            }

            Core::SystemInfo::SetEnvironment(_T("QUEUEPLAYER_FLUSH_MODE"), _T("3"), false);
            Core::SystemInfo::SetEnvironment(_T("HOME"), service->PersistentPath());

            if (_config.ClientIdentifier.IsSet() == true) {
                string value(service->Callsign() + ',' + _config.ClientIdentifier.Value());
                Core::SystemInfo::SetEnvironment(_T("CLIENT_IDENTIFIER"), value, !environmentOverride);
            } else {
                Core::SystemInfo::SetEnvironment(_T("CLIENT_IDENTIFIER"), service->Callsign(), !environmentOverride);
            }

            // Set dummy window for gst-gl
            Core::SystemInfo::SetEnvironment(_T("GST_GL_WINDOW"), _T("dummy"), !environmentOverride);

            // MSE Buffers
            if (_config.MSEBuffers.Value().empty() == false)
                Core::SystemInfo::SetEnvironment(_T("MSE_MAX_BUFFER_SIZE"), _config.MSEBuffers.Value(), !environmentOverride);

            // Memory Pressure
            if (_config.MemoryPressure.Value().empty() == false)
                Core::SystemInfo::SetEnvironment(_T("WPE_POLL_MAX_MEMORY"), _config.MemoryPressure.Value(), !environmentOverride);

            // Memory Profile
            if (_config.MemoryProfile.Value().empty() == false)
                Core::SystemInfo::SetEnvironment(_T("WPE_RAM_SIZE"), _config.MemoryProfile.Value(), !environmentOverride);

            // GStreamer on-disk buffering
            if (_config.MediaDiskCache.Value() == false)
                Core::SystemInfo::SetEnvironment(_T("WPE_SHELL_DISABLE_MEDIA_DISK_CACHE"), _T("1"), !environmentOverride);
            else
                Core::SystemInfo::SetEnvironment(_T("WPE_SHELL_MEDIA_DISK_CACHE_PATH"), service->PersistentPath(), !environmentOverride);

            // Disk Cache
            if (_config.DiskCache.Value().empty() == false)
                Core::SystemInfo::SetEnvironment(_T("WPE_DISK_CACHE_SIZE"), _config.DiskCache.Value(), !environmentOverride);

            if (_config.XHRCache.Value() == false)
                Core::SystemInfo::SetEnvironment(_T("WPE_DISABLE_XHR_RESPONSE_CACHING"), _T("1"), !environmentOverride);

            // Enable cookie persistent storage
            if (_config.CookieStorage.Value().empty() == false)
                Core::SystemInfo::SetEnvironment(_T("WPE_SHELL_COOKIE_STORAGE"), _T("1"), !environmentOverride);

            // Use cairo noaa compositor
            if (_config.Compositor.Value().empty() == false)
                Core::SystemInfo::SetEnvironment(_T("CAIRO_GL_COMPOSITOR"), _config.Compositor.Value(), !environmentOverride);

            // WebInspector
            if (_config.Inspector.Value().empty() == false) {
                if (_config.Automation.Value())
                    Core::SystemInfo::SetEnvironment(_T("WEBKIT_INSPECTOR_SERVER"), _config.Inspector.Value(), !environmentOverride);
                else
                    Core::SystemInfo::SetEnvironment(_T("WEBKIT_LEGACY_INSPECTOR_SERVER"), _config.Inspector.Value(), !environmentOverride);
            }

            // RPI mouse support
            if (_config.Cursor.Value() == true)
                Core::SystemInfo::SetEnvironment(_T("WPE_BCMRPI_CURSOR"), _T("1"), !environmentOverride);

            // RPI touch support
            if (_config.Touch.Value() == true)
                Core::SystemInfo::SetEnvironment(_T("WPE_BCMRPI_TOUCH"), _T("1"), !environmentOverride);

            // WPE allows the LLINT to be used if true
            if (_config.JavaScript.UseLLInt.Value() == false) {
                Core::SystemInfo::SetEnvironment(_T("JSC_useLLInt"), _T("false"), !environmentOverride);
            }

            // WPE allows the baseline JIT to be used if true
            if (_config.JavaScript.UseJIT.Value() == false) {
                Core::SystemInfo::SetEnvironment(_T("JSC_useJIT"), _T("false"), !environmentOverride);
            }

            // WPE allows the DFG JIT to be used if true
            if (_config.JavaScript.UseDFG.Value() == false) {
                Core::SystemInfo::SetEnvironment(_T("JSC_useDFGJIT"), _T("false"), !environmentOverride);
            }

            // WPE allows the FTL JIT to be used if true
            if (_config.JavaScript.UseFTL.Value() == false) {
                Core::SystemInfo::SetEnvironment(_T("JSC_useFTLJIT"), _T("false"), !environmentOverride);
            }

            // WPE allows the DOM JIT to be used if true
            if (_config.JavaScript.UseDOM.Value() == false) {
                Core::SystemInfo::SetEnvironment(_T("JSC_useDOMJIT"), _T("false"), !environmentOverride);
            }

            // WPE DumpOptions
            if (_config.JavaScript.DumpOptions.Value().empty() == false) {
                Core::SystemInfo::SetEnvironment(_T("JSC_dumpOptions"), _config.JavaScript.DumpOptions.Value(), !environmentOverride);
            }

            // ThreadedPainting
            if (_config.ThreadedPainting.Value().empty() == false) {
                Core::SystemInfo::SetEnvironment(_T("WEBKIT_NICOSIA_PAINTING_THREADS"), _config.ThreadedPainting.Value(), !environmentOverride);
            }

            // PTSOffset
            if (_config.PTSOffset.IsSet() == true) {
                string ptsoffset(Core::NumberType<int16_t>(_config.PTSOffset.Value()).Text());
                Core::SystemInfo::SetEnvironment(_T("PTS_REPORTING_OFFSET_MS"), ptsoffset, !environmentOverride);
            }

<<<<<<< HEAD
            if (_config.LocalStorageEnabled.IsSet() == true) {
                _localStorageEnabled = _config.LocalStorageEnabled.Value();
=======
            // ExecPath
            if (_config.ExecPath.IsSet() == true) {
                Core::SystemInfo::SetEnvironment(_T("WEBKIT_EXEC_PATH"), _config.ExecPath.Value(), !environmentOverride);
            }

            //  HTTPProxy
            if (_config.HTTPProxy.IsSet() == true) {
                Core::SystemInfo::SetEnvironment(_T("http_proxy"), _config.HTTPProxy.Value(), !environmentOverride);
            }

            // HTTPProxyExclusion
            if (_config.HTTPProxyExclusion.IsSet() == true) {
                Core::SystemInfo::SetEnvironment(_T("no_proxy"), _config.HTTPProxyExclusion.Value(), !environmentOverride);
>>>>>>> 2d7cae11
            }

            string width(Core::NumberType<uint16_t>(_config.Width.Value()).Text());
            string height(Core::NumberType<uint16_t>(_config.Height.Value()).Text());
            string maxFPS(Core::NumberType<uint16_t>(_config.MaxFPS.Value()).Text());
            Core::SystemInfo::SetEnvironment(_T("WEBKIT_RESOLUTION_WIDTH"), width, !environmentOverride);
            Core::SystemInfo::SetEnvironment(_T("WEBKIT_RESOLUTION_HEIGHT"), height, !environmentOverride);
            Core::SystemInfo::SetEnvironment(_T("WEBKIT_MAXIMUM_FPS"), maxFPS, !environmentOverride);

            if (width.empty() == false) {
                Core::SystemInfo::SetEnvironment(_T("GST_VIRTUAL_DISP_WIDTH"), width, !environmentOverride);
            }

            if (height.empty() == false) {
                Core::SystemInfo::SetEnvironment(_T("GST_VIRTUAL_DISP_HEIGHT"), height, !environmentOverride);
            }

            // Oke, so we are good to go.. Release....
            Core::Thread::Run();

            _configurationCompleted.WaitState(true, Core::infinite);

            return (Core::ERROR_NONE);
        }

        void NotifyClosure()
        {
            _adminLock.Lock();

            std::list<Exchange::IWebKitBrowser::INotification*>::iterator index(_notificationClients.begin());

            while (index != _notificationClients.end()) {
                (*index)->PageClosure();
                index++;
            }

            _adminLock.Unlock();
        }

        void SetFPS(const uint32_t fps)
        {
            _fps = fps;
        }

        string GetConfig(const string& key) const
        {
            string value;
            _config.Bundle.Config(key,value);
            return (value);
        }
#ifndef WEBKIT_GLIB_API
        void OnNotificationShown(uint64_t notificationID) const
        {
            WKNotificationManagerProviderDidShowNotification(_notificationManager, notificationID);
        }

        void OnRequestAutomationSession(WKContextRef context, WKStringRef sessionID)
        {
            _automationSession = WKWebAutomationSessionCreate(sessionID);
            _handlerAutomationSession.base.clientInfo = static_cast<void*>(this);
            WKWebAutomationSessionSetClient(_automationSession, &_handlerAutomationSession.base);
            WKContextSetAutomationSession(context, _automationSession);
        }

        WKPageRef GetPage() const
        {
            return _page;
        }
#endif
        BEGIN_INTERFACE_MAP(WebKitImplementation)
        INTERFACE_ENTRY(Exchange::IWebKitBrowser)
        INTERFACE_ENTRY(PluginHost::IStateControl)
        END_INTERFACE_MAP

    private:
        void Hide()
        {
            if (_context != nullptr) {
                _time = Core::Time::Now().Ticks();
                g_main_context_invoke(
                    _context,
                    [](gpointer customdata) -> gboolean {
                        WebKitImplementation* object = static_cast<WebKitImplementation*>(customdata);
#ifdef WEBKIT_GLIB_API
                        webkit_web_view_hide(object->_view);
#else
                        WKViewSetViewState(object->_view, (object->_state == PluginHost::IStateControl::RESUMED ? kWKViewStateIsInWindow : 0));
#endif
                        object->Hidden(true);
                        TRACE_L1("Internal Hide Notification took %d mS.", static_cast<uint32_t>(Core::Time::Now().Ticks() - object->_time));

                        return FALSE;
                    },
                    this);
            }
        }
        void Show()
        {
            if (_context != nullptr) {
                _time = Core::Time::Now().Ticks();
                g_main_context_invoke(
                    _context,
                    [](gpointer customdata) -> gboolean {
                        WebKitImplementation* object = static_cast<WebKitImplementation*>(customdata);
#ifdef WEBKIT_GLIB_API
                        webkit_web_view_show(object->_view);
#else
                        WKViewSetViewState(object->_view, (object->_state == PluginHost::IStateControl::RESUMED ? kWKViewStateIsInWindow : 0) | kWKViewStateIsVisible);
#endif
                        object->Hidden(false);

                        TRACE_L1("Internal Show Notification took %d mS.", static_cast<uint32_t>(Core::Time::Now().Ticks() - object->_time));

                        return FALSE;
                    },
                    this);
            }
        }
        void Suspend()
        {
            if (_context == nullptr) {
                _state = PluginHost::IStateControl::SUSPENDED;
            } else {
                _time = Core::Time::Now().Ticks();
                g_main_context_invoke(
                    _context,
                    [](gpointer customdata) -> gboolean {
                        WebKitImplementation* object = static_cast<WebKitImplementation*>(customdata);
#ifdef WEBKIT_GLIB_API
                        webkit_web_view_suspend(object->_view);
#else
                        WKViewSetViewState(object->_view, (object->_hidden ? 0 : kWKViewStateIsVisible));
#endif
                        object->OnStateChange(PluginHost::IStateControl::SUSPENDED);

                        TRACE_L1("Internal Suspend Notification took %d mS.", static_cast<uint32_t>(Core::Time::Now().Ticks() - object->_time));

                        return FALSE;
                    },
                    this);
            }
        }
        void Resume()
        {
            if (_context == nullptr) {
                _state = PluginHost::IStateControl::RESUMED;
            } else {
                _time = Core::Time::Now().Ticks();

                g_main_context_invoke(
                    _context,
                    [](gpointer customdata) -> gboolean {
                        WebKitImplementation* object = static_cast<WebKitImplementation*>(customdata);
#ifdef WEBKIT_GLIB_API
                        webkit_web_view_resume(object->_view);
#else
                        WKViewSetViewState(object->_view, (object->_hidden ? 0 : kWKViewStateIsVisible) | kWKViewStateIsInWindow);
#endif
                        object->OnStateChange(PluginHost::IStateControl::RESUMED);

                        TRACE_L1("Internal Resume Notification took %d mS.", static_cast<uint32_t>(Core::Time::Now().Ticks() - object->_time));

                        return FALSE;
                    },
                    this);
            }
        }
#ifdef WEBKIT_GLIB_API
        static void initializeWebExtensionsCallback(WebKitWebContext* context, WebKitImplementation* browser)
        {
            webkit_web_context_set_web_extensions_directory(context, browser->_dataPath.c_str());
            // FIX it
            GVariant* data = g_variant_new("(sms)", std::to_string(browser->_guid).c_str(), !browser->_config.Whitelist.Value().empty() ? browser->_config.Whitelist.Value().c_str() : nullptr);
            webkit_web_context_set_web_extensions_initialization_user_data(context, data);
        }
        static void wpeNotifyWPEFrameworkMessageReceivedCallback(WebKitUserContentManager*, WebKitJavascriptResult* message, WebKitImplementation* browser)
        {
            JSCValue* args = webkit_javascript_result_get_js_value(message);
            JSCValue* arrayLengthValue = jsc_value_object_get_property(args, "length");
            int arrayLength = jsc_value_to_int32(arrayLengthValue);
            g_object_unref(arrayLengthValue);

            std::vector<string> messageStrings;
            for (int i = 0; i < arrayLength; ++i) {
                JSCValue* itemValue = jsc_value_object_get_property_at_index(args, i);
                char* itemStr = jsc_value_to_string(itemValue);
                g_object_unref(itemValue);
                messageStrings.push_back(Core::ToString(itemStr));
                g_free(itemStr);
            }

            browser->OnJavaScript(messageStrings);
        }
        static gboolean decidePolicyCallback(WebKitWebView*, WebKitPolicyDecision* decision, WebKitPolicyDecisionType)
        {
            webkit_policy_decision_use(decision);
            return TRUE;
        }
        static void uriChangedCallback(WebKitWebView* webView, GParamSpec*, WebKitImplementation* browser)
        {
            browser->OnURLChanged(Core::ToString(webkit_web_view_get_uri(webView)));
        }
        static void loadChangedCallback(WebKitWebView* webView, WebKitLoadEvent loadEvent, WebKitImplementation* browser)
        {
            if (loadEvent == WEBKIT_LOAD_FINISHED)
                browser->OnLoadFinished();
        }
        static void webProcessTerminatedCallback(WebKitWebView* webView, WebKitWebProcessTerminationReason reason)
        {
            switch (reason) {
            case WEBKIT_WEB_PROCESS_CRASHED:
                SYSLOG(Trace::Fatal, ("CRASH: WebProcess crashed: exiting ..."));
                break;
            case WEBKIT_WEB_PROCESS_EXCEEDED_MEMORY_LIMIT:
                SYSLOG(Trace::Fatal, ("CRASH: WebProcess terminated due to memory limit: exiting ..."));
                break;
            }
            exit(1);
        }
        static void closeCallback(WebKitWebView*, WebKitImplementation* browser)
        {
            browser->NotifyClosure();
        }
        static gboolean decidePermissionCallback(WebKitWebView*, WebKitPermissionRequest* permissionRequest)
        {
            webkit_permission_request_allow(permissionRequest);
            return TRUE;
        }
        static gboolean showNotificationCallback(WebKitWebView*, WebKitNotification* notification, WebKitImplementation* browser)
        {
            TRACE_GLOBAL(HTML5Notification, (_T("%s - %s"), webkit_notification_get_title(notification), webkit_notification_get_body(notification)));
            return FALSE;
        }
        static WebKitWebView* createWebViewForAutomationCallback(WebKitAutomationSession* session, WebKitImplementation* browser)
        {
            return browser->_view;
        }
        static void automationStartedCallback(WebKitWebContext* context, WebKitAutomationSession* session, WebKitImplementation* browser)
        {
            WebKitApplicationInfo *info = webkit_application_info_new();
            webkit_application_info_set_name(info, "WPEWebKitBrowser");
            webkit_application_info_set_version(info, 1, 0, 0);
            webkit_automation_session_set_application_info(session, info);
            webkit_application_info_unref(info);

            g_signal_connect(session, "create-web-view", reinterpret_cast<GCallback>(createWebViewForAutomationCallback), browser);
        }
        virtual uint32_t Worker()
        {
            _context = g_main_context_new();
            _loop = g_main_loop_new(_context, FALSE);
            g_main_context_push_thread_default(_context);

            bool automationEnabled = _config.Automation.Value();

            WebKitWebContext* context;
            if (automationEnabled) {
                context = webkit_web_context_new_ephemeral();
                webkit_web_context_set_automation_allowed(context, TRUE);
                g_signal_connect(context, "automation-started", reinterpret_cast<GCallback>(automationStartedCallback), this);
            } else {
                gchar* wpeStoragePath;
                if (_config.LocalStorage.IsSet() == true && _config.LocalStorage.Value().empty() == false)
                    wpeStoragePath = g_build_filename(_config.LocalStorage.Value().c_str(), "wpe", "local-storage", nullptr);
                else
                    wpeStoragePath = g_build_filename(g_get_user_cache_dir(), "wpe", "local-storage", nullptr);
                g_mkdir_with_parents(wpeStoragePath, 0700);

                gchar* wpeDiskCachePath = g_build_filename(g_get_user_cache_dir(), "wpe", "disk-cache", nullptr);
                g_mkdir_with_parents(wpeDiskCachePath, 0700);

                auto* websiteDataManager = webkit_website_data_manager_new("local-storage-directory", wpeStoragePath, "disk-cache-directory", wpeDiskCachePath, nullptr);
                g_free(wpeStoragePath);
                g_free(wpeDiskCachePath);

                context = webkit_web_context_new_with_website_data_manager(websiteDataManager);
                g_object_unref(websiteDataManager);
            }

            if (_config.InjectedBundle.Value().empty() == false) {
                // Set up injected bundle. Will be loaded once WPEWebProcess is started.
                g_signal_connect(context, "initialize-web-extensions", G_CALLBACK(initializeWebExtensionsCallback), this);
            }

            if (!webkit_web_context_is_ephemeral(context)) {
                gchar* cookieDatabasePath;
                if (_config.CookieStorage.IsSet() == true && _config.CookieStorage.Value().empty() == false)
                    cookieDatabasePath = g_build_filename(_config.CookieStorage.Value().c_str(), "cookies.db", nullptr);
                else
                    cookieDatabasePath = g_build_filename(g_get_user_cache_dir(), "cookies.db", nullptr);

                auto* cookieManager = webkit_web_context_get_cookie_manager(context);
                webkit_cookie_manager_set_persistent_storage(cookieManager, cookieDatabasePath, WEBKIT_COOKIE_PERSISTENT_STORAGE_SQLITE);
            }

            if (!_config.CertificateCheck)
                webkit_web_context_set_tls_errors_policy(context, WEBKIT_TLS_ERRORS_POLICY_IGNORE);

            auto* languages = static_cast<char**>(g_new0(char*, _config.Languages.Length() + 1));
            Core::JSON::ArrayType<Core::JSON::String>::Iterator index(_config.Languages.Elements());

            for (unsigned i = 0; index.Next(); ++i)
                languages[i] = g_strdup(index.Current().Value().c_str());

            webkit_web_context_set_preferred_languages(context, languages);
            g_strfreev(languages);

            auto* preferences = webkit_settings_new();

            webkit_settings_set_enable_encrypted_media(preferences, TRUE);
            webkit_settings_set_enable_mediasource(preferences, TRUE);

            // Turn on/off WebGL
            webkit_settings_set_enable_webgl(preferences, _config.WebGLEnabled.Value());

            webkit_settings_set_enable_non_composited_webgl(preferences, _config.NonCompositedWebGLEnabled.Value());

            // Media Content Types Requiring Hardware Support
            if (_config.MediaContentTypesRequiringHardwareSupport.IsSet() == true
                && _config.MediaContentTypesRequiringHardwareSupport.Value().empty() == false) {
                webkit_settings_set_media_content_types_requiring_hardware_support(preferences,
                    _config.MediaContentTypesRequiringHardwareSupport.Value().c_str());
            }

            if (_config.UserAgent.IsSet() == true && _config.UserAgent.Value().empty() == false)
                webkit_settings_set_user_agent(preferences, _config.UserAgent.Value().c_str());

            _view = WEBKIT_WEB_VIEW(g_object_new(WEBKIT_TYPE_WEB_VIEW,
                "backend", webkit_web_view_backend_new(wpe_view_backend_create(), nullptr, nullptr),
                "web-context", context,
                "settings", preferences,
                "is-controlled-by-automation", automationEnabled,
                nullptr));
            g_object_unref(context);
            g_object_unref(preferences);

            unsigned frameDisplayedCallbackID = 0;
            if (_config.FPS.Value() == true) {
                frameDisplayedCallbackID = webkit_web_view_add_frame_displayed_callback(_view, [](WebKitWebView*, gpointer userData) {
                    static unsigned s_frameCount = 0;
                    static gint64 lastDumpTime = g_get_monotonic_time();

                    ++s_frameCount;
                    gint64 time = g_get_monotonic_time();
                    if (time - lastDumpTime >= G_USEC_PER_SEC) {
                        auto* browser = static_cast<WebKitImplementation*>(userData);
                        browser->SetFPS(s_frameCount * G_USEC_PER_SEC * 1.0 / (time - lastDumpTime));
                        s_frameCount = 0;
                        lastDumpTime = time;
                    }
                }, this, nullptr);
            }

            auto* userContentManager = webkit_web_view_get_user_content_manager(_view);
            webkit_user_content_manager_register_script_message_handler_in_world(userContentManager, "wpeNotifyWPEFramework", std::to_string(_guid).c_str());
            g_signal_connect(userContentManager, "script-message-received::wpeNotifyWPEFramework",
                reinterpret_cast<GCallback>(wpeNotifyWPEFrameworkMessageReceivedCallback), this);

            g_signal_connect(_view, "decide-policy", reinterpret_cast<GCallback>(decidePolicyCallback), nullptr);
            g_signal_connect(_view, "notify::uri", reinterpret_cast<GCallback>(uriChangedCallback), this);
            g_signal_connect(_view, "load-changed", reinterpret_cast<GCallback>(loadChangedCallback), this);
            g_signal_connect(_view, "web-process-terminated", reinterpret_cast<GCallback>(webProcessTerminatedCallback), nullptr);
            g_signal_connect(_view, "close", reinterpret_cast<GCallback>(closeCallback), this);
            g_signal_connect(_view, "permission-request", reinterpret_cast<GCallback>(decidePermissionCallback), nullptr);
            g_signal_connect(_view, "show-notification", reinterpret_cast<GCallback>(showNotificationCallback), this);

            SetURL(_URL);

            // Move into the correct state, as requested
            auto* backend = webkit_web_view_backend_get_wpe_backend(webkit_web_view_get_backend(_view));
            _adminLock.Lock();
            if ((_state == PluginHost::IStateControl::SUSPENDED) || (_state == PluginHost::IStateControl::UNINITIALIZED)) {
                _state = PluginHost::IStateControl::UNINITIALIZED;
                wpe_view_backend_add_activity_state(backend, wpe_view_activity_state_visible);
                OnStateChange(PluginHost::IStateControl::SUSPENDED);
            } else {
                _state = PluginHost::IStateControl::UNINITIALIZED;
                wpe_view_backend_add_activity_state(backend, wpe_view_activity_state_visible | wpe_view_activity_state_focused | wpe_view_activity_state_in_window);
                OnStateChange(PluginHost::IStateControl::RESUMED);
            }
            _adminLock.Unlock();

            g_main_loop_run(_loop);

            if (frameDisplayedCallbackID)
                webkit_web_view_remove_frame_displayed_callback(_view, frameDisplayedCallbackID);
            webkit_user_content_manager_unregister_script_message_handler_in_world(userContentManager, "wpeNotifyWPEFramework", std::to_string(_guid).c_str());

            g_clear_object(&_view);
            g_main_context_pop_thread_default(_context);
            g_main_loop_unref(_loop);
            g_main_context_unref(_context);

            return Core::infinite;
        }
#else
        virtual uint32_t Worker()
        {
            _context = g_main_context_new();
            _loop = g_main_loop_new(_context, FALSE);
            g_main_context_push_thread_default(_context);

            auto contextConfiguration = WKContextConfigurationCreate();

            if (_config.InjectedBundle.Value().empty() == false) {
                // Set up injected bundle. Will be loaded once WPEWebProcess is started.
                std::unique_ptr<gchar, GCharDeleter> bundlePath(
                    g_build_filename(_dataPath.c_str(), _config.InjectedBundle.Value().c_str(), nullptr) );
                if (g_file_test(bundlePath.get(), G_FILE_TEST_EXISTS) == false) {
                    bundlePath.reset( g_build_filename("/usr/share/WPEFramework/WebKitBrowser/", _config.InjectedBundle.Value().c_str(), nullptr) );
                }
                WKStringRef injectedBundlePathString = WKStringCreateWithUTF8CString(bundlePath.get());
                WKContextConfigurationSetInjectedBundlePath(contextConfiguration, injectedBundlePathString);
                WKRelease(injectedBundlePathString);
            }

            gchar* wpeStoragePath;
            if (_config.LocalStorage.IsSet() == true && _config.LocalStorage.Value().empty() == false)
                wpeStoragePath = g_build_filename(_config.LocalStorage.Value().c_str(), "wpe", "local-storage", nullptr);
            else
                wpeStoragePath = g_build_filename(g_get_user_cache_dir(), "wpe", "local-storage", nullptr);

            g_mkdir_with_parents(wpeStoragePath, 0700);
            auto storageDirectory = WKStringCreateWithUTF8CString(wpeStoragePath);
            g_free(wpeStoragePath);
            WKContextConfigurationSetLocalStorageDirectory(contextConfiguration, storageDirectory);

            gchar* wpeDiskCachePath = g_build_filename(g_get_user_cache_dir(), "wpe", "disk-cache", nullptr);
            g_mkdir_with_parents(wpeDiskCachePath, 0700);
            auto diskCacheDirectory = WKStringCreateWithUTF8CString(wpeDiskCachePath);
            g_free(wpeDiskCachePath);
            WKContextConfigurationSetDiskCacheDirectory(contextConfiguration, diskCacheDirectory);

            WKContextRef context = WKContextCreateWithConfiguration(contextConfiguration);
            WKSoupSessionSetIgnoreTLSErrors(context, !_config.CertificateCheck);

            if (_config.Languages.IsSet()) {
                WKMutableArrayRef languages = WKMutableArrayCreate();
                Core::JSON::ArrayType<Core::JSON::String>::Iterator index(_config.Languages.Elements());

                while (index.Next() == true) {
                    WKStringRef itemString = WKStringCreateWithUTF8CString(index.Current().Value().c_str());
                    WKArrayAppendItem(languages, itemString);
                    WKRelease(itemString);
                }

                WKSoupSessionSetPreferredLanguages(context, languages);
                WKRelease(languages);
            }

            WKRelease(contextConfiguration);

            WKGeolocationManagerRef geolocationManager = WKContextGetGeolocationManager(context);
            WKGeolocationManagerSetProvider(geolocationManager, &_handlerGeolocationProvider.base);

            _notificationManager = WKContextGetNotificationManager(context);
            _handlerNotificationProvider.base.clientInfo = static_cast<void*>(this);
            WKNotificationManagerSetProvider(_notificationManager, &_handlerNotificationProvider.base);

            auto pageGroupIdentifier = WKStringCreateWithUTF8CString(_config.PageGroup.Value().c_str());
            auto pageGroup = WKPageGroupCreateWithIdentifier(pageGroupIdentifier);
            WKRelease(pageGroupIdentifier);

            auto preferences = WKPreferencesCreate();

            // Allow mixed content.
            bool allowMixedContent = _config.Secure.Value();
            WKPreferencesSetAllowRunningOfInsecureContent(preferences, !allowMixedContent);
            WKPreferencesSetAllowDisplayOfInsecureContent(preferences, !allowMixedContent);

            // WebSecurity
            WKPreferencesSetWebSecurityEnabled(preferences, allowMixedContent);

            // Turn off log message to stdout.
            WKPreferencesSetLogsPageMessagesToSystemConsoleEnabled(preferences, false);

            // Turn on gamepads.
            WKPreferencesSetGamepadsEnabled(preferences, true);

            // Turn on fullscreen API.
            WKPreferencesSetFullScreenEnabled(preferences, true);

            // Turn on/off allowScriptWindowClose
            WKPreferencesSetAllowScriptsToCloseWindow(preferences, _config.AllowWindowClose.Value());

            // Turn on/off non composited WebGL
            WKPreferencesSetNonCompositedWebGLEnabled(preferences, _config.NonCompositedWebGLEnabled.Value());

            // Turn on/off WebGL
            WKPreferencesSetWebGLEnabled(preferences, _config.WebGLEnabled.Value());

<<<<<<< HEAD
            // Turn on/off local storage
            WKPreferencesSetLocalStorageEnabled(preferences, _localStorageEnabled);
=======
            // Media Content Types Requiring Hardware Support
            if (_config.MediaContentTypesRequiringHardwareSupport.IsSet() == true
                && _config.MediaContentTypesRequiringHardwareSupport.Value().empty() == false) {
              auto contentTypes = WKStringCreateWithUTF8CString(
                  _config.MediaContentTypesRequiringHardwareSupport.Value().c_str());
              WKPreferencesSetMediaContentTypesRequiringHardwareSupport(preferences, contentTypes);
              WKRelease(contentTypes);
            }
>>>>>>> 2d7cae11

            WKPageGroupSetPreferences(pageGroup, preferences);

            auto pageConfiguration = WKPageConfigurationCreate();
            WKPageConfigurationSetContext(pageConfiguration, context);
            WKPageConfigurationSetPageGroup(pageConfiguration, pageGroup);

            gchar* cookieDatabasePath;

            if (_config.CookieStorage.IsSet() == true && _config.CookieStorage.Value().empty() == false)
                cookieDatabasePath = g_build_filename(_config.CookieStorage.Value().c_str(), "cookies.db", nullptr);
            else
                cookieDatabasePath = g_build_filename(g_get_user_cache_dir(), "cookies.db", nullptr);

            auto path = WKStringCreateWithUTF8CString(cookieDatabasePath);
            g_free(cookieDatabasePath);
            auto cookieManager = WKContextGetCookieManager(context);
            WKCookieManagerSetCookiePersistentStorage(cookieManager, path, kWKCookieStorageTypeSQLite);
            WKCookieManagerSetHTTPCookieAcceptPolicy(cookieManager, _httpCookieAcceptPolicy);

#ifdef WPE_WEBKIT_DEPRECATED_API
            _view = WKViewCreateWithViewBackend(wpe_view_backend_create(), pageConfiguration);
#else
            _view = WKViewCreate(wpe_view_backend_create(), pageConfiguration);
#endif
            if (_config.FPS.Value() == true) {
                _viewClient.base.clientInfo = static_cast<void*>(this);
                WKViewSetViewClient(_view, &_viewClient.base);
            }

            //_page = WKRetain(WKViewGetPage(_view));
            _page = WKViewGetPage(_view);

            if (_config.Transparent.Value() == true)
                WKPageSetDrawsBackground(_page, false);

            // Register handlers for page navigation and message from injected bundle.
            _handlerWebKit.base.clientInfo = static_cast<void*>(this);
            WKPageSetPageNavigationClient(_page, &_handlerWebKit.base);

            _handlerInjectedBundle.base.clientInfo = static_cast<void*>(this);
            WKContextSetInjectedBundleClient(context, &_handlerInjectedBundle.base);

            WKPageSetProxies(_page, nullptr);

            WKPageSetCustomBackingScaleFactor(_page, _config.ScaleFactor.Value());

            if (_config.Automation.Value()) {
                _handlerAutomation.base.clientInfo = static_cast<void*>(this);
                WKContextSetAutomationClient(context, &_handlerAutomation.base);
            }

            WKPageSetPageUIClient(_page, &_handlerPageUI.base);

            if (_config.UserAgent.IsSet() == true && _config.UserAgent.Value().empty() == false) {
                auto ua = WKStringCreateWithUTF8CString(_config.UserAgent.Value().c_str());
                WKPageSetCustomUserAgent(_page, ua);
                WKRelease(ua);
                TRACE(Trace::Information, (_T("New user agent: '%s'"), _config.UserAgent.Value().c_str()));
            } else {
                auto ua = WKPageCopyUserAgent(_page);
                _config.UserAgent = WKStringToString(ua);
                WKRelease(ua);
                TRACE(Trace::Information, (_T("Current user agent: '%s'"), _config.UserAgent.Value().c_str()));
            }

            SetURL(_URL);

            // Move into the correct state, as requested
            _adminLock.Lock();
            if ((_state == PluginHost::IStateControl::SUSPENDED) || (_state == PluginHost::IStateControl::UNINITIALIZED)) {
                _state = PluginHost::IStateControl::UNINITIALIZED;
                Suspend();
            } else {
                _state = PluginHost::IStateControl::UNINITIALIZED;
                OnStateChange(PluginHost::IStateControl::RESUMED);
            }
            _adminLock.Unlock();

            _configurationCompleted.SetState(true);

            g_main_loop_run(_loop);

            // Seems if we stop the mainloop but are not in a suspended state, there is a crash.
            // Force suspended state first.
            if (_state == PluginHost::IStateControl::RESUMED) {
                WKViewSetViewState(_view, 0);
            }

            // WKRelease(_page);
            if (_automationSession) WKRelease(_automationSession);

            WKRelease(_view);
            WKRelease(pageConfiguration);
            WKRelease(pageGroup);
            WKRelease(context);
            WKRelease(preferences);

            g_main_context_pop_thread_default(_context);
            g_main_loop_unref(_loop);
            g_main_context_unref(_context);

            return Core::infinite;
        }
#endif

    private:
        Config _config;
        string _URL;
        string _dataPath;
        string _headers;
        bool _localStorageEnabled { false };
        int32_t _httpStatusCode { -1 };
        WKHTTPCookieAcceptPolicy _httpCookieAcceptPolicy { kWKHTTPCookieAcceptPolicyOnlyFromMainDocumentDomain };

#ifdef WEBKIT_GLIB_API
        WebKitWebView* _view;
        uint64_t _guid;
#else
        WKViewRef _view;
        WKPageRef _page;
<<<<<<< HEAD
        mutable Core::CriticalSection _adminLock;
=======
        WKNotificationManagerRef _notificationManager;
        WKWebAutomationSessionRef _automationSession;
#endif
        Core::CriticalSection _adminLock;
>>>>>>> 2d7cae11
        uint32_t _fps;
        GMainLoop* _loop;
        GMainContext* _context;
        std::list<Exchange::IWebKitBrowser::INotification*> _notificationClients;
        std::list<PluginHost::IStateControl::INotification*> _stateControlClients;
        PluginHost::IStateControl::state _state;
        bool _hidden;
        uint64_t _time;
        bool _compliant;
<<<<<<< HEAD
        WKWebAutomationSessionRef _automationSession;
        Core::StateTrigger<bool> _configurationCompleted { false };
=======
>>>>>>> 2d7cae11
    };

    SERVICE_REGISTRATION(WebKitImplementation, 1, 0);

#ifndef WEBKIT_GLIB_API

    // Handles synchronous messages from injected bundle.
    /* static */ void onDidReceiveSynchronousMessageFromInjectedBundle(WKContextRef context, WKStringRef messageName,
        WKTypeRef messageBodyObj, WKTypeRef* returnData, const void* clientInfo)
    {
        static int configLen = strlen(Tags::Config);
        const WebKitImplementation* browser = static_cast<const WebKitImplementation*>(clientInfo);

        string name = WKStringToString(messageName);

        // Depending on message name, select action.
        if (name == Tags::Notification) {
            // Message contains strings from custom JS handler "NotifyWebbridge".
            WKArrayRef messageLines = static_cast<WKArrayRef>(messageBodyObj);

            std::vector<string> messageStrings = ConvertWKArrayToStringVector(messageLines);
            const_cast<WebKitImplementation*>(browser)->OnJavaScript(messageStrings);
        } else if (name == Tags::BridgeObjectQuery) {
            WKStringRef messageBodyStr = static_cast<WKStringRef>(messageBodyObj);
            string messageText = WKStringToString(messageBodyStr);
            const_cast<WebKitImplementation*>(browser)->OnBrdidgeQuery(messageText);
        } else if (name == Tags::URL) {
            *returnData = WKStringCreateWithUTF8CString(browser->GetURL().c_str());
        } else if (name.compare(0, configLen, Tags::Config) == 0) {
            // Second part of this string is the key we are looking for, extract it...
            std::string utf8Json = Core::ToString(browser->GetConfig(name.substr(configLen)));
            *returnData = WKStringCreateWithUTF8CString(utf8Json.c_str());
        } else {
            // Unexpected message name.
            std::cerr << "WebBridge received synchronous message (" << name << "), but didn't process it." << std::endl;
        }
    }

    /* static */ void didStartProvisionalNavigation(WKPageRef page, WKNavigationRef navigation, WKTypeRef userData, const void* clientInfo)
    {
        WebKitImplementation* browser = const_cast<WebKitImplementation*>(static_cast<const WebKitImplementation*>(clientInfo));

        WKURLRef urlRef = WKPageCopyActiveURL(page);
        WKStringRef urlStringRef = WKURLCopyString(urlRef);

        string url = WKStringToString(urlStringRef);

        browser->OnURLChanged(url);

        WKRelease(urlRef);
        WKRelease(urlStringRef);
    }

    /* static */ void didSameDocumentNavigation(const OpaqueWKPage* page, const OpaqueWKNavigation* nav, WKSameDocumentNavigationType type, const void* clientInfo, const void* info)
    {
        if (type == kWKSameDocumentNavigationAnchorNavigation) {
            WebKitImplementation* browser = const_cast<WebKitImplementation*>(static_cast<const WebKitImplementation*>(info));

            WKURLRef urlRef = WKPageCopyActiveURL(page);
            WKStringRef urlStringRef = WKURLCopyString(urlRef);

            string url = WKStringToString(urlStringRef);

            browser->OnURLChanged(url);

            WKRelease(urlRef);
            WKRelease(urlStringRef);
        }
    }

    /* static */ void didFinishDocumentLoad(WKPageRef page, WKNavigationRef navigation, WKTypeRef userData, const void* clientInfo)
    {

        WebKitImplementation* browser = const_cast<WebKitImplementation*>(static_cast<const WebKitImplementation*>(clientInfo));

        WKURLRef urlRef = WKPageCopyActiveURL(page);
        WKStringRef urlStringRef = WKURLCopyString(urlRef);

        string url = WKStringToString(urlStringRef);

        browser->OnLoadFinished(url);

        WKRelease(urlRef);
        WKRelease(urlStringRef);
    }

    /* static */ void requestClosure(const void* clientInfo)
    {
        // WebKitImplementation* browser = const_cast<WebKitImplementation*>(static_cast<const WebKitImplementation*>(clientInfo));
        // TODO: @Igalia, make sure the clientInfo is actually holding the correct clientINfo, currently it is nullptr. For
        // now we use the Singleton, this is fine as long as there is only 1 instance (in process) or it is always fine if we
        // are running out-of-process..
        WebKitImplementation* realBrowser = static_cast<WebKitImplementation*>(implementation);
        realBrowser->NotifyClosure();
    }

    /* static */ void onNotificationShow(WKPageRef page, WKNotificationRef notification, const void* clientInfo)
    {
        const WebKitImplementation* browser = static_cast<const WebKitImplementation*>(clientInfo);

        WKStringRef titleRef = WKNotificationCopyTitle(notification);
        WKStringRef bodyRef = WKNotificationCopyBody(notification);

        string title = WKStringToString(titleRef);
        string body = WKStringToString(bodyRef);

        TRACE_GLOBAL(HTML5Notification, (_T("%s - %s"), title.c_str(), body.c_str()));

        // Tell page we've "shown" the notification.
        uint64_t notificationID = WKNotificationGetID(notification);
        browser->OnNotificationShown(notificationID);

        WKRelease(bodyRef);
        WKRelease(titleRef);
    }

    /* static */ void onFrameDisplayed(WKViewRef view, const void* clientInfo)
    {
        WebKitImplementation* browser = const_cast<WebKitImplementation*>(static_cast<const WebKitImplementation*>(clientInfo));

        static unsigned s_frameCount = 0;
        static gint64 lastDumpTime = g_get_monotonic_time();

        ++s_frameCount;
        gint64 time = g_get_monotonic_time();
        if (time - lastDumpTime >= G_USEC_PER_SEC) {
            browser->SetFPS(s_frameCount * G_USEC_PER_SEC * 1.0 / (time - lastDumpTime));
            s_frameCount = 0;
            lastDumpTime = time;
        }
    }

    /* static */ void didRequestAutomationSession(WKContextRef context, WKStringRef sessionID, const void* clientInfo)
    {
        WebKitImplementation* browser = const_cast<WebKitImplementation*>(static_cast<const WebKitImplementation*>(clientInfo));
        browser->OnRequestAutomationSession(context, sessionID);
    }

    /* static */ WKPageRef onAutomationSessionRequestNewPage(WKWebAutomationSessionRef, const void* clientInfo)
    {
        WebKitImplementation* browser = const_cast<WebKitImplementation*>(static_cast<const WebKitImplementation*>(clientInfo));
        return browser->GetPage();
    }

<<<<<<< HEAD
    /* static */ void decidePolicyForNavigationResponse(WKPageRef, WKNavigationResponseRef response, WKFramePolicyListenerRef listener, WKTypeRef, const void* clientInfo)
    {
        WKFramePolicyListenerUse(listener);
        if (WKNavigationResponseIsMainFrame(response))
        {
            WebKitImplementation* browser = const_cast<WebKitImplementation*>(static_cast<const WebKitImplementation*>(clientInfo));
            WKURLResponseRef urlResponse = WKNavigationResponseGetURLResponse(response);
            browser->SetResponseHTTPStatusCode(WKURLResponseHTTPStatusCode(urlResponse));
            // WKRelease(urlResponse);
        }
    }

    /* static */ void didFailProvisionalNavigation(WKPageRef page, WKNavigationRef navigation, WKErrorRef error, WKTypeRef userData, const void *clientInfo)
    {
        didFailNavigation(page, navigation, error, userData, clientInfo);
    }

    /* static */ void didFailNavigation(WKPageRef page, WKNavigationRef, WKErrorRef error, WKTypeRef, const void *clientInfo)
    {
        const int WebKitNetworkErrorCancelled = 302;
        auto errorDomain = WKErrorCopyDomain(error);
        bool isCanceled =
            errorDomain &&
            WKStringIsEqualToUTF8CString(errorDomain, "WebKitNetworkError") &&
            WebKitNetworkErrorCancelled == WKErrorGetErrorCode(error);
        WKRelease(errorDomain);

        if (isCanceled)
            return;

        WebKitImplementation* browser = const_cast<WebKitImplementation*>(static_cast<const WebKitImplementation*>(clientInfo));
        browser->OnLoadFailed();
    }

    /* static */ void webProcessDidCrash(WKPageRef, const void*)
    {
        SYSLOG(Trace::Fatal, ("CRASH: WebProcess crashed, exiting..."));
        exit(1);
    }
=======
#endif
>>>>>>> 2d7cae11

} // namespace Plugin

namespace WebKitBrowser {

    // TODO: maybe nice to expose this in the config.json
    static const TCHAR* mandatoryProcesses[] = {
        _T("WPENetworkProcess"),
        _T("WPEWebProcess")
    };

    static constexpr uint16_t RequiredChildren = (sizeof(mandatoryProcesses) / sizeof(mandatoryProcesses[0]));
    class MemoryObserverImpl : public Exchange::IMemory {
    private:
        MemoryObserverImpl();
        MemoryObserverImpl(const MemoryObserverImpl&);
        MemoryObserverImpl& operator=(const MemoryObserverImpl&);

        enum { TYPICAL_STARTUP_TIME = 10 }; /* in Seconds */
    public:
        MemoryObserverImpl(const RPC::IRemoteConnection* connection)
            : _main(connection == nullptr ? Core::ProcessInfo().Id() : connection->RemoteId())
            , _children(_main.Id())
            , _startTime(connection == nullptr ? 0 : Core::Time::Now().Add(TYPICAL_STARTUP_TIME * 1000).Ticks())
        { // IsOperation true till calculated time (microseconds)
        }
        ~MemoryObserverImpl()
        {
        }

    public:
        virtual uint64_t Resident() const
        {
            uint32_t result(0);

            if (_startTime != 0) {
                if (_children.Count() < RequiredChildren) {
                    _children = Core::ProcessInfo::Iterator(_main.Id());
                }

                result = _main.Resident();

                _children.Reset();

                while (_children.Next() == true) {
                    result += _children.Current().Resident();
                }
            }

            return (result);
        }
        virtual uint64_t Allocated() const
        {
            uint32_t result(0);

            if (_startTime != 0) {
                if (_children.Count() < RequiredChildren) {
                    _children = Core::ProcessInfo::Iterator(_main.Id());
                }

                result = _main.Allocated();

                _children.Reset();

                while (_children.Next() == true) {
                    result += _children.Current().Allocated();
                }
            }

            return (result);
        }
        virtual uint64_t Shared() const
        {
            uint32_t result(0);

            if (_startTime != 0) {
                if (_children.Count() < RequiredChildren) {
                    _children = Core::ProcessInfo::Iterator(_main.Id());
                }

                result = _main.Shared();

                _children.Reset();

                while (_children.Next() == true) {
                    result += _children.Current().Shared();
                }
            }

            return (result);
        }
        virtual uint8_t Processes() const
        {
            // Refresh the children list !!!
            _children = Core::ProcessInfo::Iterator(_main.Id());
            return ((_startTime == 0) || (_main.IsActive() == true) ? 1 : 0) + _children.Count();
        }
        virtual const bool IsOperational() const
        {
            uint32_t requiredProcesses = 0;

            if (_startTime != 0) {

                //!< We can monitor a max of 32 processes, every mandatory process represents a bit in the requiredProcesses.
                // In the end we check if all bits are 0, what means all mandatory processes are still running.
                requiredProcesses = (0xFFFFFFFF >> (32 - RequiredChildren));

                if (_children.Count() < RequiredChildren) {
                    // Refresh the children list !!!
                    _children = Core::ProcessInfo::Iterator(_main.Id());
                }
                //!< If there are less children than in the the mandatoryProcesses struct, we are done and return false.
                if (_children.Count() >= RequiredChildren) {

                    _children.Reset();

                    //!< loop over all child processes as long as we are operational.
                    while ((requiredProcesses != 0) && (true == _children.Next())) {

                        uint8_t count(0);
                        string name(_children.Current().Name());

                        while ((count < RequiredChildren) && (name != mandatoryProcesses[count])) {
                            ++count;
                        }

                        //<! this is a mandatory process and if its still active reset its bit in requiredProcesses.
                        //   If not we are not completely operational.
                        if ((count < RequiredChildren) && (_children.Current().IsActive() == true)) {
                            requiredProcesses &= (~(1 << count));
                        }
                    }
                }
            }

            // TRACE_L1("requiredProcess = %X, IsStarting = %s, main.IsActive = %s", requiredProcesses, IsStarting() ? _T("true") : _T("false"), _main.IsActive() ? _T("true") : _T("false"));
            return (((requiredProcesses == 0) || (true == IsStarting())) && (true == _main.IsActive()));
        }

        BEGIN_INTERFACE_MAP(MemoryObserverImpl)
        INTERFACE_ENTRY(Exchange::IMemory)
        END_INTERFACE_MAP

    private:
        inline const bool IsStarting() const
        {
            return (_startTime == 0) || (Core::Time::Now().Ticks() < _startTime);
        }

    private:
        Core::ProcessInfo _main;
        mutable Core::ProcessInfo::Iterator _children;
        uint64_t _startTime; // !< Reference for monitor
    };

    Exchange::IMemory* MemoryObserver(const RPC::IRemoteConnection* connection)
    {
        Exchange::IMemory* result = Core::Service<MemoryObserverImpl>::Create<Exchange::IMemory>(connection);
        return (result);
    }
}
} // namespace WebKitBrowser<|MERGE_RESOLUTION|>--- conflicted
+++ resolved
@@ -37,16 +37,13 @@
 #include <WPE/WebKit/WKNotificationProvider.h>
 #include <WPE/WebKit/WKSoupSession.h>
 #include <WPE/WebKit/WKUserMediaPermissionRequest.h>
-<<<<<<< HEAD
 #include <WPE/WebKit/WKErrorRef.h>
-=======
 
 #include "BrowserConsoleLog.h"
 #include "InjectedBundle/Tags.h"
 
 #endif
 
->>>>>>> 2d7cae11
 #include <wpe/wpe.h>
 
 #include <glib.h>
@@ -308,13 +305,8 @@
     nullptr
 };
 --------------------------------------------------------------------------------------------------- */
-<<<<<<< HEAD
     static Exchange::IWebKitBrowser* implementation = nullptr;
-=======
-#endif
-
-    static Exchange::IBrowser* implementation = nullptr;
->>>>>>> 2d7cae11
+#endif // !WEBKIT_GLIB_API
 
     static void CloseDown()
     {
@@ -904,20 +896,6 @@
                     _context,
                     [](gpointer customdata) -> gboolean {
                         WebKitImplementation* object = static_cast<WebKitImplementation*>(customdata);
-<<<<<<< HEAD
-
-                        string url;
-                        object->_adminLock.Lock();
-                        url = object->_URL;
-                        object->_adminLock.Unlock();
-
-                        object->SetResponseHTTPStatusCode(-1);
-
-                        auto shellURL = WKURLCreateWithUTF8CString(url.c_str());
-                        WKPageLoadURL(object->_page, shellURL);
-                        WKRelease(shellURL);
-                        return G_SOURCE_REMOVE;
-=======
 #ifdef WEBKIT_GLIB_API
                         webkit_web_view_load_uri(object->_view, object->_URL.c_str());
 #else
@@ -926,7 +904,6 @@
                         WKRelease(shellURL);
 #endif
                         return FALSE;
->>>>>>> 2d7cae11
                     },
                     this);
             }
@@ -1143,7 +1120,6 @@
                 std::cout << "  " << line << std::endl;
             }
         }
-<<<<<<< HEAD
         void OnBrdidgeQuery(const string& text)
         {
             _adminLock.Lock();
@@ -1166,8 +1142,6 @@
         {
             WKNotificationManagerProviderDidShowNotification(_notificationManager, notificationID);
         }
-=======
->>>>>>> 2d7cae11
         virtual uint32_t Configure(PluginHost::IShell* service)
         {
             _dataPath = service->DataPath();
@@ -1282,10 +1256,9 @@
                 Core::SystemInfo::SetEnvironment(_T("PTS_REPORTING_OFFSET_MS"), ptsoffset, !environmentOverride);
             }
 
-<<<<<<< HEAD
             if (_config.LocalStorageEnabled.IsSet() == true) {
                 _localStorageEnabled = _config.LocalStorageEnabled.Value();
-=======
+
             // ExecPath
             if (_config.ExecPath.IsSet() == true) {
                 Core::SystemInfo::SetEnvironment(_T("WEBKIT_EXEC_PATH"), _config.ExecPath.Value(), !environmentOverride);
@@ -1299,7 +1272,6 @@
             // HTTPProxyExclusion
             if (_config.HTTPProxyExclusion.IsSet() == true) {
                 Core::SystemInfo::SetEnvironment(_T("no_proxy"), _config.HTTPProxyExclusion.Value(), !environmentOverride);
->>>>>>> 2d7cae11
             }
 
             string width(Core::NumberType<uint16_t>(_config.Width.Value()).Text());
@@ -1791,10 +1763,9 @@
             // Turn on/off WebGL
             WKPreferencesSetWebGLEnabled(preferences, _config.WebGLEnabled.Value());
 
-<<<<<<< HEAD
             // Turn on/off local storage
             WKPreferencesSetLocalStorageEnabled(preferences, _localStorageEnabled);
-=======
+
             // Media Content Types Requiring Hardware Support
             if (_config.MediaContentTypesRequiringHardwareSupport.IsSet() == true
                 && _config.MediaContentTypesRequiringHardwareSupport.Value().empty() == false) {
@@ -1803,7 +1774,6 @@
               WKPreferencesSetMediaContentTypesRequiringHardwareSupport(preferences, contentTypes);
               WKRelease(contentTypes);
             }
->>>>>>> 2d7cae11
 
             WKPageGroupSetPreferences(pageGroup, preferences);
 
@@ -1925,14 +1895,10 @@
 #else
         WKViewRef _view;
         WKPageRef _page;
-<<<<<<< HEAD
         mutable Core::CriticalSection _adminLock;
-=======
         WKNotificationManagerRef _notificationManager;
         WKWebAutomationSessionRef _automationSession;
 #endif
-        Core::CriticalSection _adminLock;
->>>>>>> 2d7cae11
         uint32_t _fps;
         GMainLoop* _loop;
         GMainContext* _context;
@@ -1942,17 +1908,13 @@
         bool _hidden;
         uint64_t _time;
         bool _compliant;
-<<<<<<< HEAD
         WKWebAutomationSessionRef _automationSession;
         Core::StateTrigger<bool> _configurationCompleted { false };
-=======
->>>>>>> 2d7cae11
     };
 
     SERVICE_REGISTRATION(WebKitImplementation, 1, 0);
 
 #ifndef WEBKIT_GLIB_API
-
     // Handles synchronous messages from injected bundle.
     /* static */ void onDidReceiveSynchronousMessageFromInjectedBundle(WKContextRef context, WKStringRef messageName,
         WKTypeRef messageBodyObj, WKTypeRef* returnData, const void* clientInfo)
@@ -2091,7 +2053,6 @@
         return browser->GetPage();
     }
 
-<<<<<<< HEAD
     /* static */ void decidePolicyForNavigationResponse(WKPageRef, WKNavigationResponseRef response, WKFramePolicyListenerRef listener, WKTypeRef, const void* clientInfo)
     {
         WKFramePolicyListenerUse(listener);
@@ -2131,9 +2092,7 @@
         SYSLOG(Trace::Fatal, ("CRASH: WebProcess crashed, exiting..."));
         exit(1);
     }
-=======
-#endif
->>>>>>> 2d7cae11
+#endif // !WEBKIT_GLIB_API
 
 } // namespace Plugin
 
