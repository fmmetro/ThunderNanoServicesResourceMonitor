--- conflicted
+++ resolved
@@ -43,8 +43,6 @@
         Property<Core::JSON::EnumType<VisibilityType>>(_T("visibility"), &WebKitBrowser::get_visibility, &WebKitBrowser::set_visibility, this); /* Browser */
         Property<Core::JSON::DecUInt32>(_T("fps"), &WebKitBrowser::get_fps, nullptr, this); /* Browser */
         Property<Core::JSON::EnumType<StateType>>(_T("state"), &WebKitBrowser::get_state, &WebKitBrowser::set_state, this); /* StateControl */
-<<<<<<< HEAD
-
         Property<Core::JSON::String>(_T("useragent"), &WebKitBrowser::get_useragent, &WebKitBrowser::set_useragent, this);
         Property<Core::JSON::EnumType<HttpcookieacceptpolicyType>>(_T("httpcookieacceptpolicy"), &WebKitBrowser::get_httpcookieacceptpolicy, &WebKitBrowser::set_httpcookieacceptpolicy, this);
         Property<Core::JSON::Boolean>(_T("localstorageenabled"), &WebKitBrowser::get_localstorageenabled, &WebKitBrowser::set_localstorageenabled, this);
@@ -52,9 +50,7 @@
         Property<Core::JSON::ArrayType<HeadersData>>(_T("headers"), &WebKitBrowser::get_headers, &WebKitBrowser::set_headers, this);
         Register<Core::JSON::String,void>(_T("bridgereply"), &WebKitBrowser::endpoint_bridgereply, this);
         Register<Core::JSON::String,void>(_T("bridgeevent"), &WebKitBrowser::endpoint_bridgeevent, this);
-=======
         Register<DeleteParamsData,void>(_T("delete"), &WebKitBrowser::endpoint_delete, this);
->>>>>>> 2d7cae11
     }
 
     void WebKitBrowser::UnregisterAll()
@@ -63,16 +59,13 @@
         Unregister(_T("fps"));
         Unregister(_T("visibility"));
         Unregister(_T("url"));
-<<<<<<< HEAD
         Unregister(_T("headers"));
         Unregister(_T("languages"));
         Unregister(_T("localstorageenabled"));
         Unregister(_T("httpcookieacceptpolicy"));
         Unregister(_T("useragent"));
         Unregister(_T("bridgereply"));
-=======
         Unregister(_T("delete"));
->>>>>>> 2d7cae11
     }
 
     // API implementation
