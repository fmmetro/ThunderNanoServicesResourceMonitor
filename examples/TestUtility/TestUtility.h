--- conflicted
+++ resolved
@@ -53,12 +53,7 @@
             ~Notification() = default;
 
         public:
-<<<<<<< HEAD
-            void Activated(RPC::IRemoteConnection* process) override { /*_parent.Activated(process);*/ }
-=======
-            virtual void Activated(RPC::IRemoteConnection* process VARIABLE_IS_NOT_USED) { /*_parent.Activated(process);*/ }
->>>>>>> 8bd9abd7
-
+            void Activated(RPC::IRemoteConnection* process VARIABLE_IS_NOT_USED) override { /*_parent.Activated(process);*/ }
             void Deactivated(RPC::IRemoteConnection* process) override { _parent.Deactivated(process); }
 
             BEGIN_INTERFACE_MAP(Notification)
