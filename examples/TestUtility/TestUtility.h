/*
 * If not stated otherwise in this file or this component's LICENSE file the
 * following copyright and licenses apply:
 *
 * Copyright 2020 Metrological
 *
 * Licensed under the Apache License, Version 2.0 (the "License");
 * you may not use this file except in compliance with the License.
 * You may obtain a copy of the License at
 *
 * http://www.apache.org/licenses/LICENSE-2.0
 *
 * Unless required by applicable law or agreed to in writing, software
 * distributed under the License is distributed on an "AS IS" BASIS,
 * WITHOUT WARRANTIES OR CONDITIONS OF ANY KIND, either express or implied.
 * See the License for the specific language governing permissions and
 * limitations under the License.
 */
 
#pragma once

#include "Module.h"

#include "CommandCore/TestCommandController.h"
#include <interfaces/IMemory.h>
#include <interfaces/ITestUtility.h>
#include <interfaces/json/JsonData_TestUtility.h>

namespace WPEFramework {
namespace Plugin {

    class TestUtility : public PluginHost::IPlugin, public PluginHost::IWeb, public PluginHost::JSONRPC {
    public:
        // maximum wait time for process to be spawned
        static constexpr uint32_t ImplWaitTime = 1000;

    public:
        TestUtility(const TestUtility&) = delete;
        TestUtility& operator=(const TestUtility&) = delete;

    private:
        class Notification : public RPC::IRemoteConnection::INotification {
        public:
            Notification() = delete;
            Notification(const Notification&) = delete;

        public:
            explicit Notification(TestUtility* parent)
                : _parent(*parent)
            {
                ASSERT(parent != nullptr);
            }
<<<<<<< HEAD
            ~Notification() = default;
=======
            ~Notification() override = default;
>>>>>>> 34f1a35c

        public:
            void Activated(RPC::IRemoteConnection* process VARIABLE_IS_NOT_USED) override { /*_parent.Activated(process);*/ }
            void Deactivated(RPC::IRemoteConnection* process) override { _parent.Deactivated(process); }

            BEGIN_INTERFACE_MAP(Notification)
            INTERFACE_ENTRY(RPC::IRemoteConnection::INotification)
            END_INTERFACE_MAP

        private:
            TestUtility& _parent;
        };

        class Metadata : public Core::JSON::Container {
        public:
            Metadata(const Metadata&) = delete;
            Metadata& operator=(const Metadata&) = delete;

        public:
            Metadata()
                : Core::JSON::Container()
                , TestCommands()
            {
                Add(_T("testCommands"), &TestCommands);
            }
            ~Metadata() = default;

        public:
            Core::JSON::ArrayType<Core::JSON::String> TestCommands;
        };

    public:
        TestUtility()
            : _service(nullptr)
            , _notification(this)
            , _memory(nullptr)
            , _testUtilityImp(nullptr)
            , _skipURL(0)
            , _connection(0)
        {
        }

<<<<<<< HEAD
        ~TestUtility() override = default;
=======
        ~TestUtility() override
        {
            UnregisterAll();
        }
>>>>>>> 34f1a35c

        BEGIN_INTERFACE_MAP(TestUtility)
        INTERFACE_ENTRY(PluginHost::IPlugin)
        INTERFACE_ENTRY(PluginHost::IWeb)
        INTERFACE_ENTRY(PluginHost::IDispatcher)
        INTERFACE_AGGREGATE(Exchange::IMemory, _memory)
        INTERFACE_AGGREGATE(Exchange::ITestUtility, _testUtilityImp)
        END_INTERFACE_MAP

        //   IPlugin methods
        // -------------------------------------------------------------------------------------------------------
        const string Initialize(PluginHost::IShell* service) override;
        void Deinitialize(PluginHost::IShell* service) override;
        string Information() const override;

        //  IWeb methods
        // -------------------------------------------------------------------------------------------------------
        void Inbound(Web::Request& request) override;
        Core::ProxyType<Web::Response> Process(const Web::Request& request) override;

    private:
        void Deactivated(RPC::IRemoteConnection* process);

        void ProcessTermination(uint32_t _connection);
        string /*JSON*/ HandleRequest(Web::Request::type type, const string& path, const uint8_t skipUrl, const string& body /*JSON*/);
        string /*JSON*/ TestCommands(void);

        void RegisterAll();
        void UnregisterAll();
        uint32_t endpoint_runmemory(const JsonData::TestUtility::RunmemoryParamsData& params, JsonData::TestUtility::RunmemoryResultData& response);
        uint32_t endpoint_runcrash(const JsonData::TestUtility::RuncrashParamsData& params);
        uint32_t get_commands(Core::JSON::ArrayType<Core::JSON::String>& response) const;
        uint32_t get_description(const string& index, JsonData::TestUtility::DescriptionData& response) const;
        uint32_t get_parameters(const string& index, JsonData::TestUtility::ParametersData& response) const;
        uint32_t set_shutdowntimeout(const Core::JSON::DecUInt32& param);

        PluginHost::IShell* _service;
        Core::Sink<Notification> _notification;
        Exchange::IMemory* _memory;
        Exchange::ITestUtility* _testUtilityImp;
        uint8_t _skipURL;
        uint32_t _connection;
    };

} // namespace Plugin
} // namespace WPEFramework<|MERGE_RESOLUTION|>--- conflicted
+++ resolved
@@ -50,11 +50,7 @@
             {
                 ASSERT(parent != nullptr);
             }
-<<<<<<< HEAD
-            ~Notification() = default;
-=======
             ~Notification() override = default;
->>>>>>> 34f1a35c
 
         public:
             void Activated(RPC::IRemoteConnection* process VARIABLE_IS_NOT_USED) override { /*_parent.Activated(process);*/ }
@@ -97,14 +93,7 @@
         {
         }
 
-<<<<<<< HEAD
         ~TestUtility() override = default;
-=======
-        ~TestUtility() override
-        {
-            UnregisterAll();
-        }
->>>>>>> 34f1a35c
 
         BEGIN_INTERFACE_MAP(TestUtility)
         INTERFACE_ENTRY(PluginHost::IPlugin)
