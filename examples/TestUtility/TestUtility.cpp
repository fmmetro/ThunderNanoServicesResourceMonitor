<<<<<<< HEAD
/*
 * If not stated otherwise in this file or this component's LICENSE file the
 * following copyright and licenses apply:
 *
 * Copyright 2020 Metrological
 *
 * Licensed under the Apache License, Version 2.0 (the "License");
 * you may not use this file except in compliance with the License.
 * You may obtain a copy of the License at
 *
 * http://www.apache.org/licenses/LICENSE-2.0
 *
 * Unless required by applicable law or agreed to in writing, software
 * distributed under the License is distributed on an "AS IS" BASIS,
 * WITHOUT WARRANTIES OR CONDITIONS OF ANY KIND, either express or implied.
 * See the License for the specific language governing permissions and
 * limitations under the License.
 */
 
#include "TestUtility.h"

namespace WPEFramework {
namespace TestUtility {
    Exchange::IMemory* MemoryObserver(const RPC::IRemoteConnection* connection)
    {
        class MemoryObserverImpl : public Exchange::IMemory {
        private:
            MemoryObserverImpl();
            MemoryObserverImpl(const MemoryObserverImpl&);
            MemoryObserverImpl& operator=(const MemoryObserverImpl&);

        public:
            MemoryObserverImpl(const RPC::IRemoteConnection* connection)
                : _main(connection  == nullptr ? Core::ProcessInfo().Id() : connection->RemoteId())
            {

            }
            ~MemoryObserverImpl() = default;
        public:
            virtual uint64_t Resident() const { return _main.Resident(); }

            virtual uint64_t Allocated() const { return _main.Allocated(); }

            virtual uint64_t Shared() const { return _main.Shared(); }

            virtual uint8_t Processes() const { return (IsOperational() ? 1 : 0); }

            virtual const bool IsOperational() const { return _main.IsActive(); }

            BEGIN_INTERFACE_MAP(MemoryObserverImpl)
            INTERFACE_ENTRY(Exchange::IMemory)
            END_INTERFACE_MAP

        private:
            Core::ProcessInfo _main;
        };

        Exchange::IMemory* memory_observer = (Core::Service<MemoryObserverImpl>::Create<Exchange::IMemory>(connection));

        return memory_observer;
    }
} // namespace TestUtility

namespace Plugin {
    SERVICE_REGISTRATION(TestUtility, 1, 0);

    /* virtual */ const string TestUtility::Initialize(PluginHost::IShell* service)
    {
        string message = EMPTY_STRING;
        Config config;

        ASSERT(service != nullptr);
        ASSERT(_service == nullptr);
        ASSERT(_testUtilityImp == nullptr);
        ASSERT(_memory == nullptr);
        ASSERT(_connection == 0);

        _service = service;
        _skipURL = static_cast<uint8_t>(_service->WebPrefix().length());

        config.FromString(_service->ConfigLine());

        _service->Register(&_notification);
        _testUtilityImp = _service->Root<Exchange::ITestUtility>(_connection, ImplWaitTime, _T("TestUtilityImp"));

        if (_testUtilityImp != nullptr) {
            RPC::IRemoteConnection* remoteConnection = _service->RemoteConnection(_connection);

            if (remoteConnection) {
                _memory = WPEFramework::TestUtility::MemoryObserver(remoteConnection);
                remoteConnection->Release();
            } else {
                _memory = nullptr;
                TRACE(Trace::Warning, (_T("Colud not create MemoryObserver in TestUtility")));
            }

        } else {
            ProcessTermination(_connection);

            _service->Unregister(&_notification);
            _service = nullptr;

            TRACE(Trace::Fatal, (_T("*** TestUtility could not be instantiated ***")))
            message = _T("TestUtility could not be instantiated.");
        }

        return message;
    }

    /* virtual */ void TestUtility::Deinitialize(PluginHost::IShell* service)
    {
        ASSERT(_service == service);
        ASSERT(_testUtilityImp != nullptr);
        ASSERT(_memory != nullptr);

        _service->Unregister(&_notification);

        if (_memory->Release() != Core::ERROR_DESTRUCTION_SUCCEEDED) {
            TRACE(Trace::Information, (_T("Memory observer in TestUtility is not properly destructed")));
        }
        _memory = nullptr;
        
        _testUtilityImp->Release();

        if (_connection != 0) {
            ProcessTermination(_connection);
        }

        _testUtilityImp = nullptr;
        _skipURL = 0;
        _connection = 0;
        _service = nullptr;
    }

    /* virtual */ string TestUtility::Information() const
    {
        // No additional info to report.
        return ((_T("The purpose of this plugin is provide ability to execute functional tests.")));
    }

    static Core::ProxyPoolType<Web::TextBody> _testUtilityMetadata(2);

    /* virtual */ void TestUtility::Inbound(Web::Request& request)
    {
        if ((request.Verb == Web::Request::HTTP_POST) || (request.Verb == Web::Request::HTTP_PUT)) {
            request.Body(_testUtilityMetadata.Element());
        }
    }

    /* virtual */ Core::ProxyType<Web::Response> TestUtility::Process(const Web::Request& request)
    {
        ASSERT(_skipURL <= request.Path.length());
        Core::ProxyType<Web::Response> result(PluginHost::IFactories::Instance().Response());

        if (_testUtilityImp != nullptr) {
            Core::ProxyType<Web::TextBody> body(_testUtilityMetadata.Element());
            string requestBody = EMPTY_STRING;

            if (((request.Verb == Web::Request::HTTP_POST) || (request.Verb == Web::Request::HTTP_PUT)) && (request.HasBody())) {
                requestBody = (*request.Body<Web::TextBody>());
            }

            (*body) = HandleRequest(request.Verb, request.Path, _skipURL, requestBody);
            if ((*body) != EMPTY_STRING) {
                result->Body<Web::TextBody>(body);
                result->ErrorCode = Web::STATUS_OK;
                result->Message = (_T("OK"));
                result->ContentType = Web::MIMETypes::MIME_JSON;
            } else {
                result->ErrorCode = Web::STATUS_BAD_REQUEST;
                result->Message = (_T("Method is not supported"));
            }
        } else {
            result->ErrorCode = Web::STATUS_METHOD_NOT_ALLOWED;
            result->Message = (_T("Test controller does not exist"));
        }
        return result;
    }

    void TestUtility::ProcessTermination(uint32_t _connection)
    {
        RPC::IRemoteConnection* process(_service->RemoteConnection(_connection));
        if (process != nullptr) {
            process->Terminate();
            process->Release();
        }
    }

    void TestUtility::Deactivated(RPC::IRemoteConnection* process)
    { 
        if (_connection == process->Id()) {
            ASSERT(_service != nullptr);
            Core::IWorkerPool::Instance().Submit(PluginHost::IShell::Job::Create(_service, PluginHost::IShell::DEACTIVATED, PluginHost::IShell::FAILURE));
        }
    }

    string /*JSON*/ TestUtility::TestCommands(void)
    {
        string response = EMPTY_STRING;
        Metadata testCommands;

        Exchange::ITestUtility::ICommand::IIterator* supportedCommands = _testUtilityImp->Commands();
        ASSERT(supportedCommands != nullptr);

        while (supportedCommands->Next()) {
            Core::JSON::String name;
            name = supportedCommands->Command()->Name();
            testCommands.TestCommands.Add(name);
        }
        testCommands.ToString(response);

        return response;
    }

    string /*JSON*/ TestUtility::HandleRequest(Web::Request::type type, const string& path, const uint8_t skipUrl, const string& body /*JSON*/)
    {
        bool executed = false;
        // Return empty result in case of issue
        string /*JSON*/ response = EMPTY_STRING;

        Core::TextSegmentIterator index(Core::TextFragment(path, skipUrl, path.length() - skipUrl), false, '/');
        index.Next();
        index.Next();
        // Here process request other than:
        // /Service/<CALLSIGN>/TestCommands
        // /Service/<CALLSIGN>/<TEST_COMMAND_NAME>/...

        if (index.IsValid()) {
            if (index.Current().Text() == _T("TestCommands")) {
                if ((!index.Next()) && (type == Web::Request::HTTP_GET)) {
                    response = TestCommands();
                    executed = true;
                }
            } else {
                Exchange::ITestUtility::ICommand* command = _testUtilityImp->Command(index.Current().Text());

                if (command) {
                    if (!index.Next() && ((type == Web::Request::HTTP_POST) || (type == Web::Request::HTTP_PUT))) {
                        // Execute test command
                        response = command->Execute(body);
                        executed = true;
                    } else  if (type == Web::Request::HTTP_GET) {
                        if (index.IsValid() && (index.Current().Text() == _T("Description")) && (!index.Next())) {
                            response = command->Description();
                            executed = true;
                        } else if (index.IsValid() && (index.Current().Text() == _T("Parameters")) && (!index.Next())) {
                            response = command->Signature();
                            executed = true;
                        }
                    }
                }
            }
        }

        if (!executed) {
            TRACE(Trace::Fatal, (_T("*** Test case method not found !!! ***")))
        }

        return response;
    }
} // namespace Plugin
} // namespace WPEFramework
=======
/*
 * If not stated otherwise in this file or this component's LICENSE file the
 * following copyright and licenses apply:
 *
 * Copyright 2020 RDK Management
 *
 * Licensed under the Apache License, Version 2.0 (the "License");
 * you may not use this file except in compliance with the License.
 * You may obtain a copy of the License at
 *
 * http://www.apache.org/licenses/LICENSE-2.0
 *
 * Unless required by applicable law or agreed to in writing, software
 * distributed under the License is distributed on an "AS IS" BASIS,
 * WITHOUT WARRANTIES OR CONDITIONS OF ANY KIND, either express or implied.
 * See the License for the specific language governing permissions and
 * limitations under the License.
 */

#include "TestUtility.h"

namespace WPEFramework {
namespace TestUtility {
    Exchange::IMemory* MemoryObserver(const RPC::IRemoteConnection* connection)
    {
        class MemoryObserverImpl : public Exchange::IMemory {
        private:
            MemoryObserverImpl();
            MemoryObserverImpl(const MemoryObserverImpl&);
            MemoryObserverImpl& operator=(const MemoryObserverImpl&);

        public:
            MemoryObserverImpl(const RPC::IRemoteConnection* connection)
                : _main(connection  == nullptr ? Core::ProcessInfo().Id() : connection->RemoteId())
            {

            }
            ~MemoryObserverImpl() = default;
        public:
            virtual uint64_t Resident() const { return _main.Resident(); }

            virtual uint64_t Allocated() const { return _main.Allocated(); }

            virtual uint64_t Shared() const { return _main.Shared(); }

            virtual uint8_t Processes() const { return (IsOperational() ? 1 : 0); }

            virtual bool IsOperational() const { return _main.IsActive(); }

            BEGIN_INTERFACE_MAP(MemoryObserverImpl)
            INTERFACE_ENTRY(Exchange::IMemory)
            END_INTERFACE_MAP

        private:
            Core::ProcessInfo _main;
        };

        Exchange::IMemory* memory_observer = (Core::Service<MemoryObserverImpl>::Create<Exchange::IMemory>(connection));

        return memory_observer;
    }
} // namespace TestUtility

namespace Plugin {
    SERVICE_REGISTRATION(TestUtility, 1, 0);

    /* virtual */ const string TestUtility::Initialize(PluginHost::IShell* service)
    {
        string message = EMPTY_STRING;
        Config config;

        ASSERT(service != nullptr);
        ASSERT(_service == nullptr);
        ASSERT(_testUtilityImp == nullptr);
        ASSERT(_memory == nullptr);
        ASSERT(_connection == 0);

        _service = service;
        _skipURL = static_cast<uint8_t>(_service->WebPrefix().length());

        config.FromString(_service->ConfigLine());

        _service->Register(&_notification);
        _testUtilityImp = _service->Root<Exchange::ITestUtility>(_connection, ImplWaitTime, _T("TestUtilityImp"));

        if (_testUtilityImp != nullptr) {
            RPC::IRemoteConnection* remoteConnection = _service->RemoteConnection(_connection);

            if (remoteConnection) {
                _memory = WPEFramework::TestUtility::MemoryObserver(remoteConnection);
                remoteConnection->Release();
            } else {
                _memory = nullptr;
                TRACE(Trace::Warning, (_T("Colud not create MemoryObserver in TestUtility")));
            }

        } else {
            ProcessTermination(_connection);

            _service->Unregister(&_notification);
            _service = nullptr;

            TRACE(Trace::Fatal, (_T("*** TestUtility could not be instantiated ***")))
            message = _T("TestUtility could not be instantiated.");
        }

        return message;
    }

    /* virtual */ void TestUtility::Deinitialize(PluginHost::IShell* service)
    {
        ASSERT(_service == service);
        ASSERT(_testUtilityImp != nullptr);
        ASSERT(_memory != nullptr);

        _service->Unregister(&_notification);

        if (_memory->Release() != Core::ERROR_DESTRUCTION_SUCCEEDED) {
            TRACE(Trace::Information, (_T("Memory observer in TestUtility is not properly destructed")));
        }
        _memory = nullptr;

        _testUtilityImp->Release();

        if (_connection != 0) {
            ProcessTermination(_connection);
        }

        _testUtilityImp = nullptr;
        _skipURL = 0;
        _connection = 0;
        _service = nullptr;
    }

    /* virtual */ string TestUtility::Information() const
    {
        // No additional info to report.
        return ((_T("The purpose of this plugin is provide ability to execute functional tests.")));
    }

    static Core::ProxyPoolType<Web::TextBody> _testUtilityMetadata(2);

    /* virtual */ void TestUtility::Inbound(Web::Request& request)
    {
        if ((request.Verb == Web::Request::HTTP_POST) || (request.Verb == Web::Request::HTTP_PUT)) {
            request.Body(_testUtilityMetadata.Element());
        }
    }

    /* virtual */ Core::ProxyType<Web::Response> TestUtility::Process(const Web::Request& request)
    {
        ASSERT(_skipURL <= request.Path.length());
        Core::ProxyType<Web::Response> result(PluginHost::IFactories::Instance().Response());

        if (_testUtilityImp != nullptr) {
            Core::ProxyType<Web::TextBody> body(_testUtilityMetadata.Element());
            string requestBody = EMPTY_STRING;

            if (((request.Verb == Web::Request::HTTP_POST) || (request.Verb == Web::Request::HTTP_PUT)) && (request.HasBody())) {
                requestBody = (*request.Body<Web::TextBody>());
            }

            (*body) = HandleRequest(request.Verb, request.Path, _skipURL, requestBody);
            if ((*body) != EMPTY_STRING) {
                result->Body<Web::TextBody>(body);
                result->ErrorCode = Web::STATUS_OK;
                result->Message = (_T("OK"));
                result->ContentType = Web::MIMETypes::MIME_JSON;
            } else {
                result->ErrorCode = Web::STATUS_BAD_REQUEST;
                result->Message = (_T("Method is not supported"));
            }
        } else {
            result->ErrorCode = Web::STATUS_METHOD_NOT_ALLOWED;
            result->Message = (_T("Test controller does not exist"));
        }
        return result;
    }

    void TestUtility::ProcessTermination(uint32_t _connection)
    {
        RPC::IRemoteConnection* process(_service->RemoteConnection(_connection));
        if (process != nullptr) {
            process->Terminate();
            process->Release();
        }
    }

    void TestUtility::Deactivated(RPC::IRemoteConnection* process)
    {
        if (_connection == process->Id()) {
            ASSERT(_service != nullptr);
            Core::IWorkerPool::Instance().Submit(PluginHost::IShell::Job::Create(_service, PluginHost::IShell::DEACTIVATED, PluginHost::IShell::FAILURE));
        }
    }

    string /*JSON*/ TestUtility::TestCommands(void)
    {
        string response = EMPTY_STRING;
        Metadata testCommands;

        Exchange::ITestUtility::ICommand::IIterator* supportedCommands = _testUtilityImp->Commands();
        ASSERT(supportedCommands != nullptr);

        while (supportedCommands->Next()) {
            Core::JSON::String name;
            name = supportedCommands->Command()->Name();
            testCommands.TestCommands.Add(name);
        }
        testCommands.ToString(response);

        return response;
    }

    string /*JSON*/ TestUtility::HandleRequest(Web::Request::type type, const string& path, const uint8_t skipUrl, const string& body /*JSON*/)
    {
        bool executed = false;
        // Return empty result in case of issue
        string /*JSON*/ response = EMPTY_STRING;

        Core::TextSegmentIterator index(Core::TextFragment(path, skipUrl, path.length() - skipUrl), false, '/');
        index.Next();
        index.Next();
        // Here process request other than:
        // /Service/<CALLSIGN>/TestCommands
        // /Service/<CALLSIGN>/<TEST_COMMAND_NAME>/...

        if (index.IsValid()) {
            if (index.Current().Text() == _T("TestCommands")) {
                if ((!index.Next()) && (type == Web::Request::HTTP_GET)) {
                    response = TestCommands();
                    executed = true;
                }
            } else {
                Exchange::ITestUtility::ICommand* command = _testUtilityImp->Command(index.Current().Text());

                if (command) {
                    if (!index.Next() && ((type == Web::Request::HTTP_POST) || (type == Web::Request::HTTP_PUT))) {
                        // Execute test command
                        response = command->Execute(body);
                        executed = true;
                    } else  if (type == Web::Request::HTTP_GET) {
                        if (index.IsValid() && (index.Current().Text() == _T("Description")) && (!index.Next())) {
                            response = command->Description();
                            executed = true;
                        } else if (index.IsValid() && (index.Current().Text() == _T("Parameters")) && (!index.Next())) {
                            response = command->Signature();
                            executed = true;
                        }
                    }
                }
            }
        }

        if (!executed) {
            TRACE(Trace::Fatal, (_T("*** Test case method not found !!! ***")))
        }

        return response;
    }
} // namespace Plugin
} // namespace WPEFramework
>>>>>>> 17199f08
<|MERGE_RESOLUTION|>--- conflicted
+++ resolved
@@ -1,4 +1,265 @@
-<<<<<<< HEAD
+/*
+ * If not stated otherwise in this file or this component's LICENSE file the
+ * following copyright and licenses apply:
+ *
+ * Copyright 2020 Metrological
+ *
+ * Licensed under the Apache License, Version 2.0 (the "License");
+ * you may not use this file except in compliance with the License.
+ * You may obtain a copy of the License at
+ *
+ * http://www.apache.org/licenses/LICENSE-2.0
+ *
+ * Unless required by applicable law or agreed to in writing, software
+ * distributed under the License is distributed on an "AS IS" BASIS,
+ * WITHOUT WARRANTIES OR CONDITIONS OF ANY KIND, either express or implied.
+ * See the License for the specific language governing permissions and
+ * limitations under the License.
+ */
+ 
+#include "TestUtility.h"
+
+namespace WPEFramework {
+namespace TestUtility {
+    Exchange::IMemory* MemoryObserver(const RPC::IRemoteConnection* connection)
+    {
+        class MemoryObserverImpl : public Exchange::IMemory {
+        private:
+            MemoryObserverImpl();
+            MemoryObserverImpl(const MemoryObserverImpl&);
+            MemoryObserverImpl& operator=(const MemoryObserverImpl&);
+
+        public:
+            MemoryObserverImpl(const RPC::IRemoteConnection* connection)
+                : _main(connection  == nullptr ? Core::ProcessInfo().Id() : connection->RemoteId())
+            {
+
+            }
+            ~MemoryObserverImpl() = default;
+        public:
+            virtual uint64_t Resident() const { return _main.Resident(); }
+
+            virtual uint64_t Allocated() const { return _main.Allocated(); }
+
+            virtual uint64_t Shared() const { return _main.Shared(); }
+
+            virtual uint8_t Processes() const { return (IsOperational() ? 1 : 0); }
+
+            virtual const bool IsOperational() const { return _main.IsActive(); }
+
+            BEGIN_INTERFACE_MAP(MemoryObserverImpl)
+            INTERFACE_ENTRY(Exchange::IMemory)
+            END_INTERFACE_MAP
+
+        private:
+            Core::ProcessInfo _main;
+        };
+
+        Exchange::IMemory* memory_observer = (Core::Service<MemoryObserverImpl>::Create<Exchange::IMemory>(connection));
+
+        return memory_observer;
+    }
+} // namespace TestUtility
+
+namespace Plugin {
+    SERVICE_REGISTRATION(TestUtility, 1, 0);
+
+    /* virtual */ const string TestUtility::Initialize(PluginHost::IShell* service)
+    {
+        string message = EMPTY_STRING;
+        Config config;
+
+        ASSERT(service != nullptr);
+        ASSERT(_service == nullptr);
+        ASSERT(_testUtilityImp == nullptr);
+        ASSERT(_memory == nullptr);
+        ASSERT(_connection == 0);
+
+        _service = service;
+        _skipURL = static_cast<uint8_t>(_service->WebPrefix().length());
+
+        config.FromString(_service->ConfigLine());
+
+        _service->Register(&_notification);
+        _testUtilityImp = _service->Root<Exchange::ITestUtility>(_connection, ImplWaitTime, _T("TestUtilityImp"));
+
+        if (_testUtilityImp != nullptr) {
+            RPC::IRemoteConnection* remoteConnection = _service->RemoteConnection(_connection);
+
+            if (remoteConnection) {
+                _memory = WPEFramework::TestUtility::MemoryObserver(remoteConnection);
+                remoteConnection->Release();
+            } else {
+                _memory = nullptr;
+                TRACE(Trace::Warning, (_T("Colud not create MemoryObserver in TestUtility")));
+            }
+
+        } else {
+            ProcessTermination(_connection);
+
+            _service->Unregister(&_notification);
+            _service = nullptr;
+
+            TRACE(Trace::Fatal, (_T("*** TestUtility could not be instantiated ***")))
+            message = _T("TestUtility could not be instantiated.");
+        }
+
+        return message;
+    }
+
+    /* virtual */ void TestUtility::Deinitialize(PluginHost::IShell* service)
+    {
+        ASSERT(_service == service);
+        ASSERT(_testUtilityImp != nullptr);
+        ASSERT(_memory != nullptr);
+
+        _service->Unregister(&_notification);
+
+        if (_memory->Release() != Core::ERROR_DESTRUCTION_SUCCEEDED) {
+            TRACE(Trace::Information, (_T("Memory observer in TestUtility is not properly destructed")));
+        }
+        _memory = nullptr;
+        
+        _testUtilityImp->Release();
+
+        if (_connection != 0) {
+            ProcessTermination(_connection);
+        }
+
+        _testUtilityImp = nullptr;
+        _skipURL = 0;
+        _connection = 0;
+        _service = nullptr;
+    }
+
+    /* virtual */ string TestUtility::Information() const
+    {
+        // No additional info to report.
+        return ((_T("The purpose of this plugin is provide ability to execute functional tests.")));
+    }
+
+    static Core::ProxyPoolType<Web::TextBody> _testUtilityMetadata(2);
+
+    /* virtual */ void TestUtility::Inbound(Web::Request& request)
+    {
+        if ((request.Verb == Web::Request::HTTP_POST) || (request.Verb == Web::Request::HTTP_PUT)) {
+            request.Body(_testUtilityMetadata.Element());
+        }
+    }
+
+    /* virtual */ Core::ProxyType<Web::Response> TestUtility::Process(const Web::Request& request)
+    {
+        ASSERT(_skipURL <= request.Path.length());
+        Core::ProxyType<Web::Response> result(PluginHost::IFactories::Instance().Response());
+
+        if (_testUtilityImp != nullptr) {
+            Core::ProxyType<Web::TextBody> body(_testUtilityMetadata.Element());
+            string requestBody = EMPTY_STRING;
+
+            if (((request.Verb == Web::Request::HTTP_POST) || (request.Verb == Web::Request::HTTP_PUT)) && (request.HasBody())) {
+                requestBody = (*request.Body<Web::TextBody>());
+            }
+
+            (*body) = HandleRequest(request.Verb, request.Path, _skipURL, requestBody);
+            if ((*body) != EMPTY_STRING) {
+                result->Body<Web::TextBody>(body);
+                result->ErrorCode = Web::STATUS_OK;
+                result->Message = (_T("OK"));
+                result->ContentType = Web::MIMETypes::MIME_JSON;
+            } else {
+                result->ErrorCode = Web::STATUS_BAD_REQUEST;
+                result->Message = (_T("Method is not supported"));
+            }
+        } else {
+            result->ErrorCode = Web::STATUS_METHOD_NOT_ALLOWED;
+            result->Message = (_T("Test controller does not exist"));
+        }
+        return result;
+    }
+
+    void TestUtility::ProcessTermination(uint32_t _connection)
+    {
+        RPC::IRemoteConnection* process(_service->RemoteConnection(_connection));
+        if (process != nullptr) {
+            process->Terminate();
+            process->Release();
+        }
+    }
+
+    void TestUtility::Deactivated(RPC::IRemoteConnection* process)
+    { 
+        if (_connection == process->Id()) {
+            ASSERT(_service != nullptr);
+            Core::IWorkerPool::Instance().Submit(PluginHost::IShell::Job::Create(_service, PluginHost::IShell::DEACTIVATED, PluginHost::IShell::FAILURE));
+        }
+    }
+
+    string /*JSON*/ TestUtility::TestCommands(void)
+    {
+        string response = EMPTY_STRING;
+        Metadata testCommands;
+
+        Exchange::ITestUtility::ICommand::IIterator* supportedCommands = _testUtilityImp->Commands();
+        ASSERT(supportedCommands != nullptr);
+
+        while (supportedCommands->Next()) {
+            Core::JSON::String name;
+            name = supportedCommands->Command()->Name();
+            testCommands.TestCommands.Add(name);
+        }
+        testCommands.ToString(response);
+
+        return response;
+    }
+
+    string /*JSON*/ TestUtility::HandleRequest(Web::Request::type type, const string& path, const uint8_t skipUrl, const string& body /*JSON*/)
+    {
+        bool executed = false;
+        // Return empty result in case of issue
+        string /*JSON*/ response = EMPTY_STRING;
+
+        Core::TextSegmentIterator index(Core::TextFragment(path, skipUrl, path.length() - skipUrl), false, '/');
+        index.Next();
+        index.Next();
+        // Here process request other than:
+        // /Service/<CALLSIGN>/TestCommands
+        // /Service/<CALLSIGN>/<TEST_COMMAND_NAME>/...
+
+        if (index.IsValid()) {
+            if (index.Current().Text() == _T("TestCommands")) {
+                if ((!index.Next()) && (type == Web::Request::HTTP_GET)) {
+                    response = TestCommands();
+                    executed = true;
+                }
+            } else {
+                Exchange::ITestUtility::ICommand* command = _testUtilityImp->Command(index.Current().Text());
+
+                if (command) {
+                    if (!index.Next() && ((type == Web::Request::HTTP_POST) || (type == Web::Request::HTTP_PUT))) {
+                        // Execute test command
+                        response = command->Execute(body);
+                        executed = true;
+                    } else  if (type == Web::Request::HTTP_GET) {
+                        if (index.IsValid() && (index.Current().Text() == _T("Description")) && (!index.Next())) {
+                            response = command->Description();
+                            executed = true;
+                        } else if (index.IsValid() && (index.Current().Text() == _T("Parameters")) && (!index.Next())) {
+                            response = command->Signature();
+                            executed = true;
+                        }
+                    }
+                }
+            }
+        }
+
+        if (!executed) {
+            TRACE(Trace::Fatal, (_T("*** Test case method not found !!! ***")))
+        }
+
+        return response;
+    }
+} // namespace Plugin
+} // namespace WPEFramework
 /*
  * If not stated otherwise in this file or this component's LICENSE file the
  * following copyright and licenses apply:
@@ -17,7 +278,7 @@
  * See the License for the specific language governing permissions and
  * limitations under the License.
  */
- 
+
 #include "TestUtility.h"
 
 namespace WPEFramework {
@@ -46,7 +307,7 @@
 
             virtual uint8_t Processes() const { return (IsOperational() ? 1 : 0); }
 
-            virtual const bool IsOperational() const { return _main.IsActive(); }
+            virtual bool IsOperational() const { return _main.IsActive(); }
 
             BEGIN_INTERFACE_MAP(MemoryObserverImpl)
             INTERFACE_ENTRY(Exchange::IMemory)
@@ -120,7 +381,7 @@
             TRACE(Trace::Information, (_T("Memory observer in TestUtility is not properly destructed")));
         }
         _memory = nullptr;
-        
+
         _testUtilityImp->Release();
 
         if (_connection != 0) {
@@ -188,7 +449,7 @@
     }
 
     void TestUtility::Deactivated(RPC::IRemoteConnection* process)
-    { 
+    {
         if (_connection == process->Id()) {
             ASSERT(_service != nullptr);
             Core::IWorkerPool::Instance().Submit(PluginHost::IShell::Job::Create(_service, PluginHost::IShell::DEACTIVATED, PluginHost::IShell::FAILURE));
@@ -260,268 +521,4 @@
         return response;
     }
 } // namespace Plugin
-} // namespace WPEFramework
-=======
-/*
- * If not stated otherwise in this file or this component's LICENSE file the
- * following copyright and licenses apply:
- *
- * Copyright 2020 RDK Management
- *
- * Licensed under the Apache License, Version 2.0 (the "License");
- * you may not use this file except in compliance with the License.
- * You may obtain a copy of the License at
- *
- * http://www.apache.org/licenses/LICENSE-2.0
- *
- * Unless required by applicable law or agreed to in writing, software
- * distributed under the License is distributed on an "AS IS" BASIS,
- * WITHOUT WARRANTIES OR CONDITIONS OF ANY KIND, either express or implied.
- * See the License for the specific language governing permissions and
- * limitations under the License.
- */
-
-#include "TestUtility.h"
-
-namespace WPEFramework {
-namespace TestUtility {
-    Exchange::IMemory* MemoryObserver(const RPC::IRemoteConnection* connection)
-    {
-        class MemoryObserverImpl : public Exchange::IMemory {
-        private:
-            MemoryObserverImpl();
-            MemoryObserverImpl(const MemoryObserverImpl&);
-            MemoryObserverImpl& operator=(const MemoryObserverImpl&);
-
-        public:
-            MemoryObserverImpl(const RPC::IRemoteConnection* connection)
-                : _main(connection  == nullptr ? Core::ProcessInfo().Id() : connection->RemoteId())
-            {
-
-            }
-            ~MemoryObserverImpl() = default;
-        public:
-            virtual uint64_t Resident() const { return _main.Resident(); }
-
-            virtual uint64_t Allocated() const { return _main.Allocated(); }
-
-            virtual uint64_t Shared() const { return _main.Shared(); }
-
-            virtual uint8_t Processes() const { return (IsOperational() ? 1 : 0); }
-
-            virtual bool IsOperational() const { return _main.IsActive(); }
-
-            BEGIN_INTERFACE_MAP(MemoryObserverImpl)
-            INTERFACE_ENTRY(Exchange::IMemory)
-            END_INTERFACE_MAP
-
-        private:
-            Core::ProcessInfo _main;
-        };
-
-        Exchange::IMemory* memory_observer = (Core::Service<MemoryObserverImpl>::Create<Exchange::IMemory>(connection));
-
-        return memory_observer;
-    }
-} // namespace TestUtility
-
-namespace Plugin {
-    SERVICE_REGISTRATION(TestUtility, 1, 0);
-
-    /* virtual */ const string TestUtility::Initialize(PluginHost::IShell* service)
-    {
-        string message = EMPTY_STRING;
-        Config config;
-
-        ASSERT(service != nullptr);
-        ASSERT(_service == nullptr);
-        ASSERT(_testUtilityImp == nullptr);
-        ASSERT(_memory == nullptr);
-        ASSERT(_connection == 0);
-
-        _service = service;
-        _skipURL = static_cast<uint8_t>(_service->WebPrefix().length());
-
-        config.FromString(_service->ConfigLine());
-
-        _service->Register(&_notification);
-        _testUtilityImp = _service->Root<Exchange::ITestUtility>(_connection, ImplWaitTime, _T("TestUtilityImp"));
-
-        if (_testUtilityImp != nullptr) {
-            RPC::IRemoteConnection* remoteConnection = _service->RemoteConnection(_connection);
-
-            if (remoteConnection) {
-                _memory = WPEFramework::TestUtility::MemoryObserver(remoteConnection);
-                remoteConnection->Release();
-            } else {
-                _memory = nullptr;
-                TRACE(Trace::Warning, (_T("Colud not create MemoryObserver in TestUtility")));
-            }
-
-        } else {
-            ProcessTermination(_connection);
-
-            _service->Unregister(&_notification);
-            _service = nullptr;
-
-            TRACE(Trace::Fatal, (_T("*** TestUtility could not be instantiated ***")))
-            message = _T("TestUtility could not be instantiated.");
-        }
-
-        return message;
-    }
-
-    /* virtual */ void TestUtility::Deinitialize(PluginHost::IShell* service)
-    {
-        ASSERT(_service == service);
-        ASSERT(_testUtilityImp != nullptr);
-        ASSERT(_memory != nullptr);
-
-        _service->Unregister(&_notification);
-
-        if (_memory->Release() != Core::ERROR_DESTRUCTION_SUCCEEDED) {
-            TRACE(Trace::Information, (_T("Memory observer in TestUtility is not properly destructed")));
-        }
-        _memory = nullptr;
-
-        _testUtilityImp->Release();
-
-        if (_connection != 0) {
-            ProcessTermination(_connection);
-        }
-
-        _testUtilityImp = nullptr;
-        _skipURL = 0;
-        _connection = 0;
-        _service = nullptr;
-    }
-
-    /* virtual */ string TestUtility::Information() const
-    {
-        // No additional info to report.
-        return ((_T("The purpose of this plugin is provide ability to execute functional tests.")));
-    }
-
-    static Core::ProxyPoolType<Web::TextBody> _testUtilityMetadata(2);
-
-    /* virtual */ void TestUtility::Inbound(Web::Request& request)
-    {
-        if ((request.Verb == Web::Request::HTTP_POST) || (request.Verb == Web::Request::HTTP_PUT)) {
-            request.Body(_testUtilityMetadata.Element());
-        }
-    }
-
-    /* virtual */ Core::ProxyType<Web::Response> TestUtility::Process(const Web::Request& request)
-    {
-        ASSERT(_skipURL <= request.Path.length());
-        Core::ProxyType<Web::Response> result(PluginHost::IFactories::Instance().Response());
-
-        if (_testUtilityImp != nullptr) {
-            Core::ProxyType<Web::TextBody> body(_testUtilityMetadata.Element());
-            string requestBody = EMPTY_STRING;
-
-            if (((request.Verb == Web::Request::HTTP_POST) || (request.Verb == Web::Request::HTTP_PUT)) && (request.HasBody())) {
-                requestBody = (*request.Body<Web::TextBody>());
-            }
-
-            (*body) = HandleRequest(request.Verb, request.Path, _skipURL, requestBody);
-            if ((*body) != EMPTY_STRING) {
-                result->Body<Web::TextBody>(body);
-                result->ErrorCode = Web::STATUS_OK;
-                result->Message = (_T("OK"));
-                result->ContentType = Web::MIMETypes::MIME_JSON;
-            } else {
-                result->ErrorCode = Web::STATUS_BAD_REQUEST;
-                result->Message = (_T("Method is not supported"));
-            }
-        } else {
-            result->ErrorCode = Web::STATUS_METHOD_NOT_ALLOWED;
-            result->Message = (_T("Test controller does not exist"));
-        }
-        return result;
-    }
-
-    void TestUtility::ProcessTermination(uint32_t _connection)
-    {
-        RPC::IRemoteConnection* process(_service->RemoteConnection(_connection));
-        if (process != nullptr) {
-            process->Terminate();
-            process->Release();
-        }
-    }
-
-    void TestUtility::Deactivated(RPC::IRemoteConnection* process)
-    {
-        if (_connection == process->Id()) {
-            ASSERT(_service != nullptr);
-            Core::IWorkerPool::Instance().Submit(PluginHost::IShell::Job::Create(_service, PluginHost::IShell::DEACTIVATED, PluginHost::IShell::FAILURE));
-        }
-    }
-
-    string /*JSON*/ TestUtility::TestCommands(void)
-    {
-        string response = EMPTY_STRING;
-        Metadata testCommands;
-
-        Exchange::ITestUtility::ICommand::IIterator* supportedCommands = _testUtilityImp->Commands();
-        ASSERT(supportedCommands != nullptr);
-
-        while (supportedCommands->Next()) {
-            Core::JSON::String name;
-            name = supportedCommands->Command()->Name();
-            testCommands.TestCommands.Add(name);
-        }
-        testCommands.ToString(response);
-
-        return response;
-    }
-
-    string /*JSON*/ TestUtility::HandleRequest(Web::Request::type type, const string& path, const uint8_t skipUrl, const string& body /*JSON*/)
-    {
-        bool executed = false;
-        // Return empty result in case of issue
-        string /*JSON*/ response = EMPTY_STRING;
-
-        Core::TextSegmentIterator index(Core::TextFragment(path, skipUrl, path.length() - skipUrl), false, '/');
-        index.Next();
-        index.Next();
-        // Here process request other than:
-        // /Service/<CALLSIGN>/TestCommands
-        // /Service/<CALLSIGN>/<TEST_COMMAND_NAME>/...
-
-        if (index.IsValid()) {
-            if (index.Current().Text() == _T("TestCommands")) {
-                if ((!index.Next()) && (type == Web::Request::HTTP_GET)) {
-                    response = TestCommands();
-                    executed = true;
-                }
-            } else {
-                Exchange::ITestUtility::ICommand* command = _testUtilityImp->Command(index.Current().Text());
-
-                if (command) {
-                    if (!index.Next() && ((type == Web::Request::HTTP_POST) || (type == Web::Request::HTTP_PUT))) {
-                        // Execute test command
-                        response = command->Execute(body);
-                        executed = true;
-                    } else  if (type == Web::Request::HTTP_GET) {
-                        if (index.IsValid() && (index.Current().Text() == _T("Description")) && (!index.Next())) {
-                            response = command->Description();
-                            executed = true;
-                        } else if (index.IsValid() && (index.Current().Text() == _T("Parameters")) && (!index.Next())) {
-                            response = command->Signature();
-                            executed = true;
-                        }
-                    }
-                }
-            }
-        }
-
-        if (!executed) {
-            TRACE(Trace::Fatal, (_T("*** Test case method not found !!! ***")))
-        }
-
-        return response;
-    }
-} // namespace Plugin
-} // namespace WPEFramework
->>>>>>> 17199f08
+} // namespace WPEFramework