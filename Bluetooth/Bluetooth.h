#pragma once

#include "Module.h"
#include <bluetooth/bluetooth.h>
#include <bluetooth/hci.h>
#include <bluetooth/hci_lib.h>
#include <bluetooth/hci_lib.h>
#include <bluetooth/mgmt.h>

namespace WPEFramework {

namespace Core {

    struct IOutbound {

        struct ICallback{
            virtual ~ICallback() {}

            virtual void Updated (const Core::IOutbound& data, const uint32_t error_code) = 0;
        };

        virtual ~IOutbound() {};

        virtual uint16_t Id() const = 0;
        virtual uint16_t Serialize(uint8_t stream[], const uint16_t length) const = 0;
        virtual void Reload() const = 0;
    };

    struct IInbound {

        virtual ~IInbound() {};

        enum state : uint8_t {
            INPROGRESS,
            RESEND,
            COMPLETED
        };

        virtual uint16_t Deserialize(const uint8_t stream[], const uint16_t length) = 0;
        virtual state IsCompleted() const = 0;
    };

    template <typename CHANNEL>
    class SynchronousChannelType : public CHANNEL {
    private:
        SynchronousChannelType() = delete;
        SynchronousChannelType(const SynchronousChannelType<CHANNEL>&) = delete;
        SynchronousChannelType<CHANNEL>& operator=(const SynchronousChannelType<CHANNEL>&) = delete;

        class Frame {
        private:
            Frame() = delete;
            Frame(const Frame&) = delete;
            Frame& operator= (Frame&) = delete;

            enum state : uint8_t {
                IDLE      = 0x00,
                INBOUND   = 0x01,
                COMPLETE  = 0x02
            };

        public:
            Frame(const IOutbound& message, IInbound* response) 
                : _message(message)
                , _response(response)
                , _state(IDLE)
                , _expired(0)
                , _callback(nullptr) {
                _message.Reload();
            }
            Frame(const IOutbound& message, IInbound* response, IOutbound::ICallback* callback, const uint32_t waitTime) 
                : _message(message)
                , _response(response)
                , _state(IDLE)
                , _expired(Core::Time::Now().Add(waitTime).Ticks())
                , _callback(callback) {
                _message.Reload();
            }
            ~Frame() {
            }

        public:
            IOutbound::ICallback* Callback() const {
                return (_callback);
            }
            const IOutbound& Outbound() const {
                return (_message);
            }
            const IInbound* Inbound() const {
                return (_response);
            }
            uint16_t SendData(uint8_t* dataFrame, const uint16_t maxSendSize) {
                uint16_t result = _message.Serialize(dataFrame, maxSendSize);

                if (result < maxSendSize) {
                    _state = (_response == nullptr ?  COMPLETE : INBOUND);
                }
                return (result);
            }
            uint16_t ReceiveData(uint8_t* dataFrame, const uint16_t availableData) {
                uint16_t result = 0;

                if (_response != nullptr) {
                    result = _response->Deserialize(dataFrame, availableData);
                    IInbound::state newState = _response->IsCompleted();
                    if (newState == IInbound::COMPLETED) {
                        _state = COMPLETE;
                    }
                    else if (newState == IInbound::RESEND) {
                        _message.Reload();
                        _state = IDLE;
                    }
                }
                return (result);
            }
            bool operator== (const IOutbound& message) const {
                return (&_message == &message);
            }
            bool operator!= (const IOutbound& message) const {
                return (&_message != &message);
            }
            bool IsSend() const {
                return (_state != IDLE);
            }
            bool CanBeRemoved () const {
                return ((_state == COMPLETE) && (_expired != 0));
            }
            bool IsComplete() const {
                return (_state == COMPLETE);
            }
            bool IsExpired() const {
                return ((_expired != 0) && (_expired < Core::Time::Now().Ticks()));
            }

        private:
            const IOutbound& _message;
            IInbound* _response;
            state _state;
            uint64_t _expired;
            IOutbound::ICallback* _callback;
        };

    public:
        template <typename... Args>
        SynchronousChannelType(Args... args)
            : CHANNEL(args ...)
            , _adminLock()
            , _queue()
            , _reevaluate (false, true)
            , _waitCount(0) {
        }
        virtual ~SynchronousChannelType() {
            CHANNEL::Close(Core::infinite);
        }

        uint32_t Exchange(const uint32_t waitTime, const IOutbound& message) {

            message.Reload();

            _adminLock.Lock();

            Cleanup();

            _queue.emplace_back(message, nullptr);

            uint32_t result = Completed(_queue.back(), waitTime);

            _adminLock.Unlock();

            return (result);
        }

        uint32_t Exchange(const uint32_t waitTime, const IOutbound& message, IInbound& response) {

<<<<<<< HEAD
            bool trigger = false;

            message.Reload();

=======
>>>>>>> 97683591
            _adminLock.Lock();

            Cleanup();

            _queue.emplace_back(message, &response);

            uint32_t result = Completed(_queue.back(), waitTime);

            _adminLock.Unlock();

            return (result);
        }

        void Send(const uint32_t waitTime, const IOutbound& message, IOutbound::ICallback* callback, IInbound* response) {

            message.Reload();

            _adminLock.Lock();

            Cleanup();

            _queue.emplace_back(message, response, callback, waitTime);
            bool trigger = (_queue.size() == 1);

            _adminLock.Unlock();

            if (trigger == true) {
                CHANNEL::Trigger();
            }
        }

        void Revoke(const IOutbound& message) {
            bool trigger = false;

            _adminLock.Lock();

            Cleanup();

            typename std::list<Frame>::iterator index = std::find(_queue.begin(), _queue.end(), message);
            if (index != _queue.end()) {
                trigger = (_queue.size() > 1) && (index == _queue.begin());

                if (index->Callback() != nullptr) {
                    index->Callback()->Updated(index->Outbound(), Core::ERROR_ASYNC_ABORTED);
                }
                _queue.erase (index);
            }

            _adminLock.Unlock();

            if (trigger == true) {
                CHANNEL::Trigger();
            }
        }

    protected:        
        int Handle() const {
            return (static_cast<const Core::IResource&>(*this).Descriptor());
        }
        virtual void StateChange () override
	{
            _adminLock.Lock();
            Reevaluate();
            _adminLock.Unlock();
        }
        virtual uint16_t Deserialize (const uint8_t* dataFrame, const uint16_t availableData) = 0;

    private:        
        void Cleanup() {
            while ( (_queue.size() > 0) && (_queue.front().IsExpired() == true) ) {
                Frame& frame = _queue.front();
                if (frame.Callback() != nullptr) {
                    frame.Callback()->Updated(frame.Outbound(), Core::ERROR_TIMEDOUT);
                }
                _queue.pop_front();
            }
        }
        void Reevaluate() {
            _reevaluate.SetEvent();

            while (_waitCount.load() != 0) {
                SleepMs(0);
            }
 
            _reevaluate.ResetEvent();
        }
        uint32_t Completed (const Frame& request, const uint32_t allowedTime) {

            Core::Time now = Core::Time::Now();
            Core::Time endTime = Core::Time(now).Add(allowedTime);
            uint32_t result = Core::ERROR_ASYNC_ABORTED;

            if (&(_queue.front()) == &request) {

                _adminLock.Unlock();

                CHANNEL::Trigger();

                _adminLock.Lock();
            }

            while ( (CHANNEL::IsOpen() == true) && (request.IsComplete() == false) && (endTime > now) ) {
                uint32_t remainingTime = (endTime.Ticks() - now.Ticks()) / Core::Time::TicksPerMillisecond;

                _waitCount++;

                _adminLock.Unlock();

                result = _reevaluate.Lock(remainingTime);

                _waitCount--;

                _adminLock.Lock();
                
                now = Core::Time::Now();
            }

            typename std::list<Frame>::iterator index = std::find(_queue.begin(), _queue.end(), request.Outbound());
            if (index != _queue.end()) {
                if (request.IsComplete() == true) {
                    result = Core::ERROR_NONE;
                }
                _queue.erase (index);
            }

            return (result);
        }

        // Methods to extract and insert data into the socket buffers
        virtual uint16_t SendData(uint8_t* dataFrame, const uint16_t maxSendSize) override
        {
            uint16_t result = 0;

            _adminLock.Lock();

            // First clear all potentially expired objects...
            Cleanup();

            if (_queue.size() > 0) {
                Frame& frame = _queue.front();
            
                if (frame.IsSend() == false) {
                    result = frame.SendData(dataFrame, maxSendSize);
                    if (frame.CanBeRemoved() == true) {
                        _queue.pop_front();
                        if (frame.Callback() != nullptr) {
                            frame.Callback()->Updated(frame.Outbound(), Core::ERROR_NONE);
                        }
                        Reevaluate();
                    }
                    else if (frame.IsSend() == true) {
                        Reevaluate();
                    }
                }
            }

            _adminLock.Unlock();

            return (result);
        }
        virtual uint16_t ReceiveData(uint8_t* dataFrame, const uint16_t availableData) override
        {
            uint16_t result = 0;

            _adminLock.Lock();

            // First clear all potentially expired objects...
            Cleanup();

            if (_queue.size() > 0) {
                Frame& frame = _queue.front();

                result = frame.ReceiveData(dataFrame, availableData);

                if (frame.CanBeRemoved() == true) {
                    ASSERT(frame.Inbound() != nullptr);
                    _queue.pop_front();
                    if (frame.Callback() != nullptr) {
                        frame.Callback()->Updated(frame.Outbound(), Core::ERROR_NONE);
                    }
                    if (_queue.size() > 0) {
                        CHANNEL::Trigger();
                    }
                } 
                else if (frame.IsComplete()) {
                    Reevaluate();
                }
                else if (frame.IsSend() == false) {
                    CHANNEL::Trigger();
                }
            }

            _adminLock.Unlock();

            if (result < availableData) { 
                result += Deserialize(&(dataFrame[result]), availableData - result);
            }

            return (result);
        }

    private:
        Core::CriticalSection _adminLock;
        std::list<Frame> _queue;
        Core::Event _reevaluate;
        volatile std::atomic<uint32_t> _waitCount;
    };

} // namespace Core


namespace Bluetooth {

    class Address {
    public:
        Address() : _length(0) {
        }
        Address(const int handle) : _length(0) {
            if (handle > 0) {
                if (hci_devba(handle, &_address) >= 0) {
                    _length = sizeof(_address);
                }
            }
        }
        Address(const bdaddr_t& address) : _length(sizeof(_address)) {
            ::memcpy(&_address, &address, sizeof(_address));
        }
        Address(const TCHAR address[]) : _length(sizeof(_address)) {
            ::memset(&_address, 0, sizeof(_address));
            str2ba(address, &_address);
        }
        Address(const Address& address) : _length(address._length) {
            ::memcpy (&_address, &(address._address), sizeof(_address));
        }
        ~Address() {
        }

        static constexpr uint8_t LE_PUBLIC_ADDRESS = 0x00;
        static constexpr uint8_t LE_RANDOM_ADDRESS = 0x01;

    public:
        Address& operator= (const Address& rhs) {
            _length = rhs._length;
            ::memcpy (&_address, &(rhs._address), sizeof(_address));
            return (*this);
        }
        bool IsValid() const {
            return (_length == sizeof(_address));
        }
        bool Default() {
            _length = 0;
            int deviceId = hci_get_route(nullptr);
            if ((deviceId >= 0) && (hci_devba(deviceId, &_address) >= 0)) {
                _length = sizeof(_address);
            }
            return (IsValid());
        }
        Address AnyInterface() const {
            static bdaddr_t g_anyAddress;
            return (Address (g_anyAddress));
        }
        const bdaddr_t* Data () const {
            return (IsValid() ? &_address : nullptr);
        }
        uint8_t Length () const {
            return (_length);
        }
        Core::NodeId NodeId(const uint16_t channelType) const {
            Core::NodeId result;
            int deviceId = hci_get_route(const_cast<bdaddr_t*>(Data()));

            if (deviceId >= 0) {
                result = Core::NodeId(static_cast<uint16_t>(deviceId), channelType);
            }

            return (result);
        }
        Core::NodeId NodeId(const uint8_t addressType, const uint16_t cid, const uint16_t psm) const {
            return (Core::NodeId (_address, addressType, cid, psm)); 
        }
        bool operator== (const Address& rhs) const {
            return ((_length == rhs._length) && (memcmp(rhs._address.b, _address.b, _length) == 0));
        }
        bool operator!= (const Address& rhs) const {
            return(!operator==(rhs));
        }
        void OUI(char oui[9]) const {
            ba2oui(Data(), oui);
        }
        string ToString() const {
            static constexpr TCHAR _hexArray[] = "0123456789ABCDEF";
            string result;

            if (IsValid() == true) {
                for (uint8_t index = 0; index < _length; index++) {
                    if (result.empty() == false) {
                        result += ':';
                    }
                    result += _hexArray[(_address.b[(_length - 1) - index] >> 4) & 0x0F];
                    result += _hexArray[_address.b[(_length - 1) - index] & 0x0F];
                }
            }

            return (result);
        }

    private:
        bdaddr_t _address;
        uint8_t _length;
    };

    class HCISocket : public Core::SynchronousChannelType<Core::SocketPort> {
    private:
        HCISocket& operator=(const HCISocket&) = delete;

        static constexpr int      SCAN_TIMEOUT           = 1000;
        static constexpr uint8_t  SCAN_TYPE              = 0x01;
        static constexpr uint8_t  SCAN_FILTER_POLICY     = 0x00;
        static constexpr uint8_t  SCAN_FILTER_DUPLICATES = 0x01;
        static constexpr uint8_t  EIR_NAME_SHORT         = 0x08;
        static constexpr uint8_t  EIR_NAME_COMPLETE      = 0x09;

    public:
        enum capabilities {
            DISPLAY_ONLY       = 0x00,
            DISPLAY_YES_NO     = 0x01,
            KEYBOARD_ONLY      = 0x02,
            NO_INPUT_NO_OUTPUT = 0x03,
            KEYBOARD_DISPLAY   = 0x04,
            INVALID            = 0xFF
        };

        struct IScanning {
            virtual ~IScanning () {}

            virtual void DiscoveredDevice (const bool lowEnergy, const Address&, const string& name) = 0;
        };

        template<const uint16_t OPCODE, typename OUTBOUND>
        class ManagementType : public Core::IOutbound {
        private: 
            ManagementType() = delete;
            ManagementType(const ManagementType<OPCODE,OUTBOUND>&) = delete;
            ManagementType<OPCODE,OUTBOUND>& operator= (const ManagementType<OPCODE,OUTBOUND>&) = delete;

        public:
            ManagementType(const uint16_t adapterIndex) 
                : _offset(sizeof(_buffer)) {
                _buffer[0] = (OPCODE & 0xFF);
                _buffer[1] = (OPCODE >> 8) & 0xFF;
                _buffer[2] = (adapterIndex & 0xFF);
                _buffer[3] = ((adapterIndex >> 8) & 0xFF);
                _buffer[4] = static_cast<uint8_t>(sizeof(OUTBOUND) & 0xFF);
                _buffer[5] = static_cast<uint8_t>((sizeof(OUTBOUND) >> 8) & 0xFF);
            }
            virtual ~ManagementType() {
            }

        public:
            void Clear () {
                ::memset(&(_buffer[6]), 0, sizeof(_buffer) - 6);
            }
            OUTBOUND* operator->() {
                return (reinterpret_cast<OUTBOUND*>(&(_buffer[6])));
            }
            Core::IOutbound& OpCode (const uint16_t opCode) {
                _buffer[0] = (opCode & 0xFF);
                _buffer[1] = ((opCode >> 8) & 0xFF);
<<<<<<< HEAD
                return (*this);
=======

                return socket.Exchange(waitTime, *this);
>>>>>>> 97683591
            }

        private:
            virtual uint16_t Id() const override {
                return ((_buffer[0] << 8) | _buffer[1]);
            }
            virtual void Reload() const override {
                _offset = 0;
            }
            virtual uint16_t Serialize(uint8_t stream[], const uint16_t length) const override {
                uint16_t result = std::min(static_cast<uint16_t>(sizeof(_buffer) - _offset), length);
                if (result > 0) {

                    ::memcpy (stream, &(_buffer[_offset]), result);
                    // for (uint8_t index = 0; index < result; index++) { printf("%02X:", stream[index]); } printf("\n");
                    _offset += result;
                }
                return (result);
            }

        private:
            mutable uint16_t _offset;
            uint8_t _buffer[6 + sizeof(OUTBOUND)];
        };

        template<const uint16_t OPCODE, typename OUTBOUND>
        class CommandType : public Core::IOutbound{
        private: 
            CommandType(const CommandType<OPCODE,OUTBOUND>&) = delete;
            CommandType<OPCODE,OUTBOUND>& operator= (const CommandType<OPCODE,OUTBOUND>&) = delete;

        public:
            enum : uint16_t { ID = OPCODE };

        public:
            CommandType() 
                : _offset(sizeof(_buffer)) {
                _buffer[0] = HCI_COMMAND_PKT;
                _buffer[1] = (OPCODE & 0xFF);
                _buffer[2] = ((OPCODE >> 8) & 0xFF);
                _buffer[3] = static_cast<uint8_t>(sizeof(OUTBOUND));
            }
            virtual ~CommandType() {
            }

        public:
            OUTBOUND* operator->() {
                return (reinterpret_cast<OUTBOUND*>(&(_buffer[4])));
            }
            void Clear () {
               ::memset(&(_buffer[4]), 0, sizeof(_buffer) - 4);
            }

        private:
            virtual uint16_t Id() const override {
                return (ID);
            }
            virtual void Reload() const override {
                _offset = 0;
            }
            virtual uint16_t Serialize(uint8_t stream[], const uint16_t length) const override {
                uint16_t result = std::min(static_cast<uint16_t>(sizeof(_buffer) - _offset), length);
                if (result > 0) {
                    
                    ::memcpy (stream, &(_buffer[_offset]), result);
                    for (uint8_t index = 0; index < result; index++) { printf("%02X:", stream[index]); } printf("\n");
                    _offset += result;
                }
                return (result);
            }

        private:
            mutable uint16_t _offset;
            uint8_t _buffer[1 + 3 + sizeof(OUTBOUND)];
        };

        template<const uint16_t OPCODE, typename OUTBOUND, typename INBOUND, const uint16_t RESPONSECODE>
        class ExchangeType : public CommandType<OPCODE, OUTBOUND>, public Core::IInbound {
        private: 
            ExchangeType(const ExchangeType<OPCODE, OUTBOUND, INBOUND, RESPONSECODE>&) = delete;
            ExchangeType<OPCODE, OUTBOUND, INBOUND, RESPONSECODE>& operator= (const ExchangeType<OPCODE, OUTBOUND, INBOUND, RESPONSECODE>&) = delete;

        public:
            ExchangeType() 
                : CommandType<OPCODE, OUTBOUND>()
                , _error(~0) {
            }
            virtual ~ExchangeType() {
            }
           
        public:
            uint32_t Error() const {
                return (_error);
            }
            const INBOUND& Response() const {
                return(_response);
            }

        private:
            virtual Core::IInbound::state IsCompleted() const override {
                return (_error != static_cast<uint16_t>(~0) ? Core::IInbound::COMPLETED : Core::IInbound::INPROGRESS);
            }
            virtual uint16_t Deserialize(const uint8_t stream[], const uint16_t length) override {
                uint16_t result = 0;
                if (length >= (HCI_EVENT_HDR_SIZE + 1)) {
                    const hci_event_hdr* hdr = reinterpret_cast<const hci_event_hdr*>(&(stream[1]));
                    const uint8_t* ptr = reinterpret_cast<const uint8_t*>(&(stream[1 + HCI_EVENT_HDR_SIZE]));
                    uint16_t len = (length - (1 + HCI_EVENT_HDR_SIZE));
  
                    if (hdr->evt == EVT_CMD_STATUS) {
                         const evt_cmd_status* cs = reinterpret_cast<const evt_cmd_status*>(ptr);
                         if (cs->opcode == CommandType<OPCODE, OUTBOUND>::ID) {
                             
                             if (RESPONSECODE == EVT_CMD_STATUS) {
                                 _error = (cs->status != 0 ? Core::ERROR_GENERAL : Core::ERROR_NONE);
                             }
                             else if (cs->status != 0) {
                                 _error = cs->status;
                             }
                             result = length;
                             printf(">>EVT_CMD_STATUS: %X-%03X expected: %d\n", (cs->opcode >> 10) & 0xF, (cs->opcode & 0x3FF), cs->status);
                         }
                         else {
                             printf(">>EVT_CMD_STATUS: %X-%03X unexpected: %d\n", (cs->opcode >> 10) & 0xF, (cs->opcode & 0x3FF), cs->status);
                         }
                    }
                    else if (hdr->evt == EVT_CMD_COMPLETE) {
                         const evt_cmd_complete* cc = reinterpret_cast<const evt_cmd_complete*>(ptr);;
                         if (cc->opcode == CommandType<OPCODE, OUTBOUND>::ID) {
                             if (len <= EVT_CMD_COMPLETE_SIZE) {
                                 _error = Core::ERROR_GENERAL;
                             }
                             else {
                                 uint16_t toCopy = std::min(static_cast<uint16_t>(sizeof(INBOUND)), static_cast<uint16_t>(len - EVT_CMD_COMPLETE_SIZE));
                                 ::memcpy(reinterpret_cast<uint8_t*>(&_response), &(ptr[EVT_CMD_COMPLETE_SIZE]), toCopy);
                                 _error = Core::ERROR_NONE;
                             }
                             result = length;
                             printf(">>EVT_CMD_COMPLETED: %X-%03X expected: %d\n", (cc->opcode >> 10) & 0xF, (cc->opcode & 0x3FF), _error);
                         }
                         else {
                             printf(">>EVT_CMD_COMPLETED: %X-%03X unexpected: %d\n", (cc->opcode >> 10) & 0xF, (cc->opcode & 0x3FF), _error);
                         }
                    }
                    else if ((((CommandType<OPCODE, OUTBOUND>::ID >> 10) & 0x3F) == OGF_LE_CTL) && (hdr->evt == EVT_LE_META_EVENT)) {
                        const evt_le_meta_event* eventMetaData = reinterpret_cast<const evt_le_meta_event*>(ptr);

                        if (eventMetaData->subevent == RESPONSECODE) {

                             printf(">>EVT_COMPLETE: expected\n");
                             uint16_t toCopy = std::min(static_cast<uint16_t>(sizeof(INBOUND)), static_cast<uint16_t>(len - EVT_LE_META_EVENT_SIZE));
                             ::memcpy(reinterpret_cast<uint8_t*>(&_response), &(ptr[EVT_LE_META_EVENT_SIZE]), toCopy);
 
                             _error = Core::ERROR_NONE;
                             result = length;
                        }
                        else {
                             printf(">>EVT_COMPLETE: unexpected [%d]\n", eventMetaData->subevent);
                        }
                    }
                }
                return (result);
            }

        private:
            INBOUND _response;
            uint16_t _error;
        };

        static constexpr uint32_t MAX_ACTION_TIMEOUT = 2000; /* 2 Seconds for commands to complete ? */
        static constexpr uint16_t ACTION_MASK = 0x3FFF;

    public:
        enum state : uint16_t {
            IDLE          = 0x0000,
            SCANNING      = 0x0001,
            PAIRING       = 0x0002,
            ADVERTISING   = 0x4000,
            ABORT         = 0x8000
        };

        // ------------------------------------------------------------------------
        // Create definitions for the HCI commands
        // ------------------------------------------------------------------------
        struct Command {
        typedef ExchangeType<cmd_opcode_pack(OGF_LINK_CTL,OCF_CREATE_CONN), create_conn_cp, evt_conn_complete, EVT_CONN_COMPLETE>
                Connect;

        typedef ExchangeType<cmd_opcode_pack(OGF_LINK_CTL,OCF_AUTH_REQUESTED), auth_requested_cp, evt_auth_complete, EVT_AUTH_COMPLETE>
                Authenticate;

        typedef ExchangeType<cmd_opcode_pack(OGF_LINK_CTL,OCF_DISCONNECT), disconnect_cp, evt_disconn_complete, EVT_DISCONN_COMPLETE>
                Disconnect;

        typedef ExchangeType<cmd_opcode_pack(OGF_LE_CTL,OCF_LE_CREATE_CONN), le_create_connection_cp, evt_le_connection_complete, EVT_LE_CONN_COMPLETE>  
                ConnectLE;

        typedef ExchangeType<cmd_opcode_pack(OGF_LE_CTL,OCF_LE_START_ENCRYPTION), le_start_encryption_cp, uint8_t, EVT_LE_CONN_COMPLETE>  
                EncryptLE;

        typedef ExchangeType<cmd_opcode_pack(OGF_LE_CTL,OCF_REMOTE_NAME_REQ), remote_name_req_cp, evt_remote_name_req_complete, EVT_REMOTE_NAME_REQ_COMPLETE>
                RemoteName;

        typedef ExchangeType<cmd_opcode_pack(OGF_LE_CTL,OCF_LE_SET_SCAN_PARAMETERS), le_set_scan_parameters_cp, uint8_t, EVT_CMD_COMPLETE>
                ScanParametersLE;

        typedef ExchangeType<cmd_opcode_pack(OGF_LE_CTL,OCF_LE_SET_SCAN_ENABLE), le_set_scan_enable_cp, uint8_t, EVT_CMD_COMPLETE>
                ScanEnableLE;

        typedef ExchangeType<cmd_opcode_pack(OGF_LE_CTL,OCF_LE_CLEAR_WHITE_LIST), Core::Void, Core::Void, EVT_CMD_STATUS>
                ClearWhiteList;

        typedef ExchangeType<cmd_opcode_pack(OGF_LE_CTL,OCF_LE_READ_WHITE_LIST_SIZE), Core::Void, le_read_white_list_size_rp, EVT_CMD_STATUS>
                ReadWhiteListSize;

        typedef ExchangeType<cmd_opcode_pack(OGF_LE_CTL,OCF_LE_ADD_DEVICE_TO_WHITE_LIST), le_add_device_to_white_list_cp, Core::Void, EVT_CMD_STATUS>
                AddDeviceToWhiteList;

        typedef ExchangeType<cmd_opcode_pack(OGF_LE_CTL,OCF_LE_REMOVE_DEVICE_FROM_WHITE_LIST), le_remove_device_from_white_list_cp, uint8_t, EVT_CMD_STATUS>
                RemoveDeviceFromWhiteList;

        typedef ExchangeType<cmd_opcode_pack(OGF_LE_CTL,OCF_LE_READ_REMOTE_USED_FEATURES), le_read_remote_used_features_cp, evt_le_read_remote_used_features_complete, EVT_LE_READ_REMOTE_USED_FEATURES_COMPLETE>
                RemoteFeaturesLE;

        typedef ExchangeType<cmd_opcode_pack(OGF_LE_CTL,OCF_LE_SET_ADVERTISING_PARAMETERS), le_set_advertising_parameters_cp, uint8_t, EVT_CMD_COMPLETE>
                AdvertisingParametersLE;

        typedef ExchangeType<cmd_opcode_pack(OGF_LE_CTL,OCF_LE_SET_ADVERTISE_ENABLE), le_set_advertise_enable_cp, uint8_t, EVT_CMD_COMPLETE>
                AdvertisingEnableLE;
        };
 
        // ------------------------------------------------------------------------
        // Create definitions for the Management commands
        // ------------------------------------------------------------------------
        struct Management { 
            typedef ManagementType<~0, mgmt_mode> OperationalMode;
            typedef ManagementType<MGMT_OP_PAIR_DEVICE, mgmt_cp_pair_device> Pair;
            typedef ManagementType<MGMT_OP_UNPAIR_DEVICE, mgmt_cp_unpair_device> Unpair;
        };

    public:
        HCISocket()
            : Core::SynchronousChannelType<Core::SocketPort>(SocketPort::RAW, Core::NodeId(), Core::NodeId(), 256, 256)
            , _state(IDLE) {
        }
        HCISocket(const Core::NodeId& sourceNode)
            : Core::SynchronousChannelType<Core::SocketPort>(SocketPort::RAW, sourceNode, Core::NodeId(), 256, 256)
            , _state(IDLE) {

        }
        virtual ~HCISocket() {
            Close(Core::infinite);
        }

    public:
        bool IsScanning() const {
            return ((_state & SCANNING) != 0);
        }
        bool IsAdvertising() const {
            return ((_state & ADVERTISING) != 0);
        }
        uint32_t Advertising(const bool enable, const uint8_t mode = 0) {
            uint32_t result = Core::ERROR_ILLEGAL_STATE;

            if (enable == true) {
                if (IsAdvertising() == false) {
                    result = Core::ERROR_BAD_REQUEST;
                    Command::AdvertisingParametersLE parameters;

                    parameters.Clear();
                    parameters->min_interval = htobs(0x0800);
                    parameters->max_interval = htobs(0x0800);
                    parameters->advtype = mode;
                    parameters->chan_map = 7;

                    if ( (Exchange(MAX_ACTION_TIMEOUT, parameters, parameters) == Core::ERROR_NONE) && (parameters.Response() == 0) ) {

                        Command::AdvertisingEnableLE advertising;

                        advertising.Clear();
                        advertising->enable = 1;

                        if ( (Exchange(MAX_ACTION_TIMEOUT, advertising, advertising) == Core::ERROR_NONE) && (advertising.Response() == 0) ) {
                            _state.SetState(static_cast<state>(_state.GetState() | ADVERTISING));
                            result = Core::ERROR_NONE;
                        }
                    }
                }
            }
            else if (IsAdvertising() == true) {
                result = Core::ERROR_BAD_REQUEST;
                Command::AdvertisingEnableLE advertising;

                advertising.Clear();
                advertising->enable = 0;

                if ( (Exchange(MAX_ACTION_TIMEOUT, advertising, advertising) == Core::ERROR_NONE) && (advertising.Response() == 0) ) {
                    _state.SetState(static_cast<state>(_state.GetState() & (~ADVERTISING)));
                    result = Core::ERROR_NONE;
                }
            }
            return (result);
        }
        void Scan(IScanning* callback, const uint16_t scanTime, const uint32_t type, const uint8_t flags) {

            ASSERT (scanTime <= 326);

            _state.Lock();

            if ((_state & ACTION_MASK) == 0) {
                int descriptor = Handle();

                _state.SetState(static_cast<state>(_state.GetState() | SCANNING));

                _state.Unlock();

                ASSERT (descriptor >= 0);

                void* buf = ALLOCA(sizeof(struct hci_inquiry_req) + (sizeof(inquiry_info) * 128));
                struct hci_inquiry_req* ir = reinterpret_cast<struct hci_inquiry_req*> (buf);
                std::list<Address> reported;

                ir->dev_id  = hci_get_route(nullptr);
                ir->num_rsp = 128;
                ir->length  = (((scanTime * 100) + 50) / 128);
                ir->flags   = flags|IREQ_CACHE_FLUSH;
                ir->lap[0]  = (type >> 16) & 0xFF; // 0x33;
                ir->lap[1]  = (type >> 8)  & 0xFF; // 0x8b;
                ir->lap[2]  = type & 0xFF;         // 0x9e;
                // Core::Time endTime = Core::Time::Now().Add(scanTime * 1000);

                // while ((ir->length != 0) && (ioctl(descriptor, HCIINQUIRY, reinterpret_cast<unsigned long>(buf)) >= 0)) {
                if (ioctl(descriptor, HCIINQUIRY, reinterpret_cast<unsigned long>(buf)) >= 0) {

                    for (uint8_t index = 0; index < (ir->num_rsp); index++) {
                        inquiry_info* info = reinterpret_cast<inquiry_info*>(&(reinterpret_cast<uint8_t*>(buf)[sizeof(hci_inquiry_req)]));

                        bdaddr_t* address = &(info[index].bdaddr);
                        Address newSource (*address);

                        std::list<Address>::const_iterator finder(std::find(reported.begin(), reported.end(), newSource));

                        if (finder == reported.end()) {
                            reported.push_back(newSource);
                            callback->DiscoveredDevice(false, newSource, _T("[Unknown]"));
                        }
                    }

                    // Reset go for the next round !!
                    // ir->length  = (endTime <= Core::Time::Now() ? 0 : 1);
                    // ir->num_rsp = 128;
                    // ir->flags  &= ~IREQ_CACHE_FLUSH;
                }

                _state.Lock();

                _state.SetState(static_cast<state>(_state.GetState() & (~(ABORT|SCANNING))));
            }

            _state.Unlock();
        }
        void Scan (IScanning* callback, const uint16_t scanTime, const bool limited, const bool passive) {
            _state.Lock();

            if ((_state & ACTION_MASK) == 0) {
                Command::ScanParametersLE parameters;

                parameters.Clear();
                parameters->type = (passive ? 0x00 : 0x01);
                parameters->interval = htobs((limited ? 0x12 : 0x10));
                parameters->window = htobs((limited ? 0x12 : 0x10));
                parameters->own_bdaddr_type = LE_PUBLIC_ADDRESS;
                parameters->filter = SCAN_FILTER_POLICY;

                if ( (Exchange(MAX_ACTION_TIMEOUT, parameters, parameters) == Core::ERROR_NONE) && (parameters.Response() == 0) ) {

                    Command::ScanEnableLE scanner;
                    _callback = callback;

                    scanner.Clear();
                    scanner->enable = 1;
                    scanner->filter_dup = SCAN_FILTER_DUPLICATES;

                    if ( (Exchange(MAX_ACTION_TIMEOUT, scanner, scanner) == Core::ERROR_NONE) && (scanner.Response() == 0) ) {

                        _state.SetState(static_cast<state>(_state.GetState() | SCANNING));

                        // Now lets wait for the scanning period..
                        _state.Unlock();

                        _state.WaitState(ABORT, scanTime*1000);
                        
                        _state.Lock();

                        _callback = nullptr;
                        
                        scanner->enable = 0;
                        Exchange(MAX_ACTION_TIMEOUT, scanner, scanner);

                        _state.SetState(static_cast<state>(_state.GetState() & (~(ABORT|SCANNING))));
                    }
                }
            }

            _state.Unlock();
        }
        uint32_t Pair (const Address& remote, const uint8_t type = BDADDR_BREDR, const capabilities cap = NO_INPUT_NO_OUTPUT) {

            uint32_t result = Core::ERROR_INPROGRESS;

            _state.Lock();

            if ((_state & ACTION_MASK) == 0) {

                _state.SetState(static_cast<state>(_state.GetState() | PAIRING));

                _state.Unlock();


                Management::Pair command (0);

                command.Clear();
                command->addr.bdaddr = *remote.Data(); 
                command->addr.type = type; 
                command->io_cap = cap; 

                result = Core::ERROR_NONE;

                result = Exchange(MAX_ACTION_TIMEOUT, command);

                _state.Lock();

                _state.SetState(static_cast<state>(_state.GetState() & (~(ABORT|PAIRING))));
            }

            _state.Unlock();

            return(result);
        }
        uint32_t Unpair (const Address& remote, const uint8_t type = BDADDR_BREDR) {

            uint32_t result = Core::ERROR_INPROGRESS;

            _state.Lock();

            if ((_state & ACTION_MASK) == 0) {

                _state.SetState(static_cast<state>(_state.GetState() | PAIRING));

                _state.Unlock();


                Management::Unpair command (0);
                command.Clear();
                command->addr.bdaddr = *remote.Data(); 
                command->addr.type = type; 
                command->disconnect = 1;

                result = Exchange(MAX_ACTION_TIMEOUT, command);

                _state.SetState(static_cast<state>(_state.GetState() & (~(ABORT|PAIRING))));
            }

            _state.Unlock();

            return(result);
        }
        void Abort() {

            _state.Lock();

            if ((_state & ACTION_MASK) != 0) {
                // TODO: Find if we can actually abort a IOCTL:HCIINQUIRY !!
                _state.SetState (static_cast<state>(_state.GetState() | ABORT));
            }

            _state.Unlock();
        }

    protected:
        virtual void StateChange() override {
            Core::SynchronousChannelType<Core::SocketPort>::StateChange();
            if (IsOpen() == true) {
                hci_filter_clear(&_filter);
                hci_filter_set_ptype(HCI_EVENT_PKT,  &_filter);
                hci_filter_set_event(EVT_CMD_STATUS, &_filter);
                hci_filter_set_event(EVT_CMD_COMPLETE, &_filter);
                hci_filter_set_event(EVT_LE_META_EVENT, &_filter);

                // Interesting why this needs to be set.... I hope not!!
                // hci_filter_set_opcode(0, &_filter);

                setsockopt(Handle(), SOL_HCI, HCI_FILTER, &_filter, sizeof(_filter));
            }
        }
        virtual uint16_t Deserialize (const uint8_t* dataFrame, const uint16_t availableData) override
        {
            const hci_event_hdr* hdr = reinterpret_cast<const hci_event_hdr*>(&(dataFrame[1]));
            const uint8_t* ptr = reinterpret_cast<const uint8_t*>(&(dataFrame[1 + HCI_EVENT_HDR_SIZE]));

            switch (hdr->evt) {
            case EVT_CMD_STATUS: 
            {
                const evt_cmd_status* cs = reinterpret_cast<const evt_cmd_status*>(ptr);
                printf("==EVT_CMD_STATUS: %X-%03X status: %d\n", (cs->opcode >> 10) & 0xF, (cs->opcode & 0x3FF), cs->status);
                break;
            }
            case EVT_CMD_COMPLETE:
            {
                const evt_cmd_complete* cc = reinterpret_cast<const evt_cmd_complete*>(ptr);;
                printf("==EVT_CMD_COMPLETE: %X-%03X\n", (cc->opcode >> 10) & 0xF, (cc->opcode & 0x3FF));
                break;
            }
            case EVT_LE_META_EVENT:
            {
                 const evt_le_meta_event* eventMetaData = reinterpret_cast<const evt_le_meta_event*>(ptr);

                 if (eventMetaData->subevent == EVT_LE_CONN_COMPLETE) {
                     printf("==EVT_LE_CONN_COMPLETE: unexpected\n");
                 }
                 else if (eventMetaData->subevent == EVT_LE_READ_REMOTE_USED_FEATURES_COMPLETE) {
                     printf("==EVT_LE_READ_REMOTE_USED_FEATURES_COMPLETE: unexpected\n");
                 }
                 else if (eventMetaData->subevent == EVT_DISCONNECT_PHYSICAL_LINK_COMPLETE) {
                     printf("==EVT_DISCONNECT_PHYSICAL_LINK_COMPLETE: unexpected\n");
                 }
                 else if (eventMetaData->subevent == EVT_LE_ADVERTISING_REPORT){
                     string shortName;
                     string longName;
                     const le_advertising_info* advertisingInfo = reinterpret_cast<const le_advertising_info*>(&(eventMetaData->data[1]));
                     uint16_t offset = 0;
                     const uint8_t* buffer = advertisingInfo->data;
                     const char* name = nullptr;
                     uint8_t pos = 0;

                     while (((offset + buffer[offset]) <= advertisingInfo->length) && (buffer[offset] != 0)) {

                         if ( ((buffer[offset+1] == EIR_NAME_SHORT) && (name == nullptr)) ||
                              (buffer[offset+1] == EIR_NAME_COMPLETE) ) {
                             name = reinterpret_cast<const char*>(&(buffer[offset+2]));
                             pos  = buffer[offset] - 1;
                         }
                         offset += (buffer[offset] + 1);
                     }

                     if ( (name == nullptr) || (pos == 0) ) {
                         TRACE_L1("Entry[%s] has no name. Do not report it.", Address(advertisingInfo->bdaddr).ToString());
                     }
                     else {
                         _state.Lock();
                         if (_callback != nullptr) {
                             _callback->DiscoveredDevice (true, Address(advertisingInfo->bdaddr), string (name, pos));
                         }
                         _state.Unlock();
                     }
                 }
                 else {
                     printf("==EVT_LE_META_EVENT: unexpected subevent: %d\n", eventMetaData->subevent);
                 }
                 break;
            }
            case 0: break;
            default:
                 printf("==UNKNOWN: event %X\n", hdr->evt);
                 break;
            }

            return (availableData);
        }

    private:
        void SetOpcode(const uint16_t opcode) {
            hci_filter_set_opcode(opcode, &_filter);
            setsockopt(Handle(), SOL_HCI, HCI_FILTER, &_filter, sizeof(_filter));
        }

    private:
        Core::StateTrigger<state> _state;
        IScanning* _callback;
        struct hci_filter _filter;
    };

    class GATTSocket : public Core::SynchronousChannelType<Core::SocketPort> {
    private:
        GATTSocket(const GATTSocket&) = delete;
        GATTSocket& operator=(const GATTSocket&) = delete;

    public:
        class UUID {
        public:
            // const uint8_t BASE[] = { 00000000-0000-1000-8000-00805F9B34FB };

        public:
            UUID(const uint16_t uuid) {
                _uuid[0] = 2;
                _uuid[1] = (uuid & 0xFF);
                _uuid[2] = (uuid >> 8) & 0xFF;
            }
            UUID(const uint8_t uuid[16]) {
                _uuid[0] = 16;
                ::memcpy(&(_uuid[1]), uuid, 16);
            }
            UUID(const UUID& copy) {
                ::memcpy(_uuid, copy._uuid, copy._uuid[0] + 1);
            }
            ~UUID() {
            }

            UUID& operator= (const UUID& rhs) {
                ::memcpy(_uuid, rhs._uuid, rhs._uuid[0] + 1);
                return (*this);
            }

        public:
            uint16_t Short() const {
                ASSERT (_uuid[0] == 2);
                return ((_uuid[2] << 8) | _uuid[1]);
            }
            bool operator== (const UUID& rhs) const {
                return (::memcmp(_uuid, rhs._uuid, _uuid[0] + 1) == 0);
            }
            bool operator!= (const UUID& rhs) const {
                return !(operator==(rhs));
            }
            uint8_t Length() const {
                return (_uuid[0]);
            }
            const uint8_t& Data() const {
                return (_uuid[1]);
            }
            
        private:
            uint8_t _uuid[17];
        };

        class Attribute {
        public:
            enum type {
                NIL              = 0x00,
                INTEGER_UNSIGNED = 0x08,
                INTEGER_SIGNED   = 0x10,
                UUID             = 0x18,
                TEXT             = 0x20,
                BOOLEAN          = 0x28,
                SEQUENCE         = 0x30,
                ALTERNATIVE      = 0x38,
                URL              = 0x40
            };

            Attribute () 
                : _type(~0)
                , _offset(0)
                , _length(~0)
                , _bufferSize(64)
                , _buffer(reinterpret_cast<uint8_t*>(::malloc (_bufferSize))) {
            }
            ~Attribute() {
                if (_buffer != nullptr) { 
                    ::free(_buffer);
                }
            }

        public:
            void Clear() {
                _type = ~0;
                _offset = 0;
                _length = ~0;
            }
            bool IsLoaded() const {
                return (_offset == static_cast<uint32_t>(~0));
            }
            uint16_t Deserialize(const uint8_t stream[], const uint16_t size) {

                uint16_t result = 0;

                if (size > 0) {
                    if (_offset == 0) {
                        _type = stream[0];
                        if ((_type & 0x7) <= 4) {
                            if (_type  == 0) {
                                result = 1;

                                // It's a nil, nothing more required
                                _offset = static_cast<uint32_t>(~0);
                                _type   = stream[0];
                            }
                            else {
                                uint8_t length = (1 << (_type & 0x07));
                                uint8_t copyLength = std::min(length, static_cast<uint8_t>(size - 1));
                                ::memcpy (_buffer, &stream[1], copyLength);
                                result = 1 + copyLength;
                                _offset = (copyLength == length ? ~0 : copyLength);
                            }
                        }
                        else {
                            uint8_t length = (1 << ((_type & 0x07) - 5) );
                            uint8_t copyLength = std::min(length, static_cast<uint8_t>(size - 1));
                            ::memcpy (_buffer, &stream[1], copyLength);
                            result = 1 + copyLength;
                            _offset = copyLength;
                        }
                    }

                    if ((result < size) && (IsLoaded() == false)) {
                        // See if we need to set the length
                        if ( ((_type & 0x7) > 4) && (_length == static_cast<uint32_t>(~0)) ) {
                            uint8_t length = (1 << ((_type & 0x07) - 5));
                            uint8_t copyLength = std::min(static_cast<uint8_t>(length - _offset), static_cast<uint8_t>(size - result));
                            if (copyLength > 0) {
                                ::memcpy (&(_buffer[_offset]), &stream[result], copyLength);
                                result += copyLength;
                                _offset += copyLength;
                            }

                            if (_offset == length) {
                                _length = 0;
                                for (uint8_t index = 0; index < length; index++) {
                                    _length = (length << 8) | _buffer[index];
                                }
                                _offset = (_length == 0 ? ~0 : 0);
                            }
                        }

                        if (result < size) {
                            // Normal payload loading...
                            uint32_t copyLength = std::min(Length() - _offset, static_cast<uint32_t>(size - result));
                            // TODO: This one might potentially get very big. Check if the buffer still fits..
                            ::memcpy (&(_buffer[_offset]), &stream[result], copyLength);
                            result += copyLength;
                            _offset = (_offset + copyLength == Length() ? ~0 : _offset + copyLength);
                        }
                    }
                }
                return(result);            
            }
            type Type() const {
                return (static_cast<type>(_type & 0xF8));
            }
            uint32_t Length() const {
                return ((_type & 0x3) <= 4 ? (_type == 0 ? 0 : 1 << (_type & 0x03)) : _length);
            }
            template <typename TYPE>
            void Load(TYPE& value) const {
                value = 0;
                for (uint8_t index = 0; index < sizeof(TYPE); index++) {
                    value = (value << 8) | _buffer[index];
                }
            }
            void Load(bool& value) const {
                value = (_buffer[0] != 0);
            }
            void Load(string& value) const {
                value = string(reinterpret_cast<const char*>(_buffer), _length);
            }

        private:
            uint8_t _type;
            uint32_t _offset;
            uint32_t _length;
            uint32_t _bufferSize;
            uint8_t* _buffer;
        };

        class Command : public Core::IOutbound::ICallback, public Core::IOutbound, public Core::IInbound {
        private:
            Command (const Command&) = delete;
            Command& operator= (const Command&) = delete;

            static constexpr uint8_t ATT_OP_ERROR              = 0x01;
            static constexpr uint8_t ATT_OP_MTU_REQ            = 0x02;
            static constexpr uint8_t ATT_OP_MTU_RESP           = 0x03;
            static constexpr uint8_t ATT_OP_FIND_INFO_REQ      = 0x04;
            static constexpr uint8_t ATT_OP_FIND_INFO_RESP     = 0x05;
            static constexpr uint8_t ATT_OP_FIND_BY_TYPE_REQ   = 0x06;
            static constexpr uint8_t ATT_OP_FIND_BY_TYPE_RESP  = 0x07;
            static constexpr uint8_t ATT_OP_READ_BY_TYPE_REQ   = 0x08;
            static constexpr uint8_t ATT_OP_READ_BY_TYPE_RESP  = 0x09;
            static constexpr uint8_t ATT_OP_READ_REQ           = 0x0A;
            static constexpr uint8_t ATT_OP_READ_RESP          = 0x0B;
            static constexpr uint8_t ATT_OP_READ_BLOB_REQ      = 0x0C;
            static constexpr uint8_t ATT_OP_READ_BLOB_RESP     = 0x0D;
            static constexpr uint8_t ATT_OP_READ_MULTI_REQ     = 0x0E;
            static constexpr uint8_t ATT_OP_READ_MULTI_RESP    = 0x0F;
            static constexpr uint8_t ATT_OP_READ_BY_GROUP_REQ  = 0x10;
            static constexpr uint8_t ATT_OP_READ_BY_GROUP_RESP = 0x11;
            static constexpr uint8_t ATT_OP_WRITE_REQ          = 0x12;
            static constexpr uint8_t ATT_OP_WRITE_RESP         = 0x13;

            class Exchange {
            private: 
                Exchange(const Exchange&) = delete;
                Exchange& operator= (const Exchange&) = delete;

            public:
                Exchange() 
                    : _offset(~0)
                    , _size(0) {
                }
                ~Exchange() {
                }

            public:
                bool IsSend() const {
                    return (_offset != 0);
                }
                void Reload () const {
                    _offset = 0;
                }
                uint8_t GetMTU (const uint16_t mySize) {
                    _buffer[0] = ATT_OP_MTU_REQ;
                    _buffer[1] = (mySize & 0xFF);
                    _buffer[2] = (mySize >> 8) & 0xFF;
                    _size = 3;
                    return(ATT_OP_MTU_RESP);
                }
                uint8_t ReadByGroupType (const uint16_t start, const uint16_t end, const UUID& id) {
                    _buffer[0] = ATT_OP_READ_BY_GROUP_REQ;
                    _buffer[1] = (start & 0xFF);
                    _buffer[2] = (start >> 8) & 0xFF;
                    _buffer[3] = (end & 0xFF);
                    _buffer[4] = (end >> 8) & 0xFF;
                    ::memcpy(&(_buffer[5]), &id.Data(), id.Length()); 
                    _size = id.Length() + 5;
                    return(ATT_OP_READ_BY_GROUP_RESP);
                }
                uint8_t FindByType (const uint16_t start, const uint16_t end, const UUID& id, const uint8_t length, const uint8_t data[]) {
                    _buffer[0] = ATT_OP_FIND_BY_TYPE_REQ;
                    _buffer[1] = (start & 0xFF);
                    _buffer[2] = (start >> 8) & 0xFF;
                    _buffer[3] = (end & 0xFF);
                    _buffer[4] = (end >> 8) & 0xFF;
                    _buffer[5] = (id.Short() & 0xFF);
                    _buffer[6] = (id.Short() >> 8) & 0xFF;
                    ::memcpy(&(_buffer[7]), data, length); 
                    _size = 7 + length;
                    return(ATT_OP_FIND_BY_TYPE_RESP);
                }
                uint8_t Write (const UUID& id, const uint8_t length, const uint8_t data[]) {
                    _buffer[0] = ATT_OP_WRITE_REQ;
                    _buffer[1] = (id.Short() & 0xFF);
                    _buffer[2] = (id.Short() >> 8) & 0xFF;
                    ::memcpy(&(_buffer[3]), data, length); 
                    _size = 3 + length;
                    return(ATT_OP_WRITE_RESP);
                }
                uint8_t ReadByType (const uint16_t start, const uint16_t end, const UUID& id) {
                    _buffer[0] = ATT_OP_READ_BY_TYPE_REQ;
                    _buffer[1] = (start & 0xFF);
                    _buffer[2] = (start >> 8) & 0xFF;
                    _buffer[3] = (end & 0xFF);
                    _buffer[4] = (end >> 8) & 0xFF;
                    ::memcpy(&(_buffer[5]), &id.Data(), id.Length()); 
                    _size = id.Length() + 5;
                    return(ATT_OP_READ_BY_TYPE_RESP);
                }
                uint8_t FindInformation (const uint16_t start, const uint16_t end) {
                    _buffer[0] = ATT_OP_FIND_INFO_REQ;
                    _buffer[1] = (start & 0xFF);
                    _buffer[2] = (start >> 8) & 0xFF;
                    _buffer[3] = (end & 0xFF);
                    _buffer[4] = (end >> 8) & 0xFF;
                    _size = 5;
                    return(ATT_OP_FIND_INFO_RESP);
                }
                uint8_t Read(const uint16_t handle) {
                    _buffer[0] = ATT_OP_READ_REQ;
                    _buffer[1] = (handle & 0xFF);
                    _buffer[2] = (handle >> 8) & 0xFF;
                    _size = 3;
                    return(ATT_OP_READ_RESP);
                }
                uint8_t ReadBlob(const uint16_t handle, const uint16_t offset) {
                    _buffer[0] = ATT_OP_READ_BLOB_REQ;
                    _buffer[1] = (handle & 0xFF);
                    _buffer[2] = (handle >> 8) & 0xFF;
                    _buffer[3] = (offset & 0xFF);
                    _buffer[4] = (offset >> 8) & 0xFF;
                    _size = 5;
                    return (ATT_OP_READ_BLOB_RESP);
                }
                uint16_t Serialize(uint8_t stream[], const uint16_t length) const {
                    uint16_t result = std::min(static_cast<uint16_t>(_size - _offset), length);
                    if (result > 0) {
                        ::memcpy (stream, &(_buffer[_offset]), result);
                        _offset += result;

                        printf("L2CAP send [%d]: ", result);
                        for (uint8_t index = 0; index < (result-1); index++) { printf("%02X:", stream[index]); } printf("%02X\n", stream[result-1]);
                    }

                    return (result);
                }
                uint16_t Handle() const {
                    return (((_buffer[0] == ATT_OP_READ_BLOB_REQ) || (_buffer[0] == ATT_OP_READ_REQ)) ? ((_buffer[2] << 8) | _buffer[1]) : 0);
                }
                uint16_t Offset() const {
                    return ((_buffer[0] == ATT_OP_READ_BLOB_REQ) ? ((_buffer[4] << 8) | _buffer[3]) : 0);
                }
 
            private:
                mutable uint16_t _offset;
                uint8_t _size;
                uint8_t _buffer[64];
            };

        public:
            struct ICallback {
                virtual ~ICallback() {}

                virtual void Completed(const uint32_t result) = 0;
            };

            class Response {
            private:
                Response(const Response&) = delete;
                Response& operator= (const Response&) = delete;

                static constexpr uint16_t BLOCKSIZE = 255;
                typedef std::pair<uint16_t, uint16_t> Entry;

            public:
                Response() 
                    : _maxSize(BLOCKSIZE)
                    , _loaded(0)
                    , _result()
                    , _iterator()
                    , _storage(reinterpret_cast<uint8_t*>(::malloc(_maxSize))) 
                    , _preHead(true)
                    , _min(0x0001)
                    , _max(0xFFFF) {
                }
                ~Response() {
                    if (_storage != nullptr) {
                        ::free(_storage);
                    }
                }
                
            public:
                void Clear() {
                    Reset();
                    _result.clear();
                    _loaded = 0;
                    _min = 0xFFFF;
                    _max = 0x0001;
                }
                void Reset() {
                    _preHead = true;
                }
                bool IsValid() const {
                    return ((_preHead == false) && (_iterator != _result.end()));
                }
                bool Next() {
                    if (_preHead == true) {
                        _preHead = false;
                        _iterator =_result.begin();
                    }
                    else {
                        _iterator++;
                    }
                    return (_iterator != _result.end());
                }
                uint16_t Handle () const {
                    return (_iterator->first);
                }
                uint16_t MTU () const {
                    return ((_storage[0] << 8) | _storage[1]);
                }
                uint16_t Group() const {
                    return (_iterator->second);
                }
                uint16_t Count() const {
                    return (_result.size());
                }
                bool Empty () const {
                    return (_result.empty());
                }
                uint16_t Length() const {
                    uint16_t result = _loaded;
                    if (IsValid() == true) {
                        std::list<Entry>::iterator next (_iterator);
                        result = (++next == _result.end() ? (_loaded - _iterator->second) : (next->second - _iterator->second));
                    }
                    return (result);
                }
                const uint8_t* Data() const {
                    return (IsValid() == true ? &(_storage[_iterator->second]) : (((_result.size() <= 1) && (_loaded > 0)) ? _storage : nullptr));
                }

            private:
                friend class Command;
                void SetMTU (const uint16_t MTU) {
                    _storage[0] =  (MTU >> 8) & 0xFF;
                    _storage[1] =  MTU & 0xFF;
                }
                void Add(const uint16_t handle, const uint16_t group) {
                    if (_min > handle) _min = handle;
                    if (_max < handle) _max = handle;
                    _result.emplace_back(Entry(handle, group));
                }
                void Add(const uint16_t handle, const uint8_t length, const uint8_t buffer[]) {
                    if (_min > handle) _min = handle;
                    if (_max < handle) _max = handle;

                    _result.emplace_back(Entry(handle, _loaded));
                    Extend (length, buffer);
                }
                void Extend(const uint8_t length, const uint8_t buffer[]) {
                    if ((_loaded + length) > _maxSize) {
                        _maxSize = ((((_loaded + length) / BLOCKSIZE) + 1) * BLOCKSIZE);
                        _storage = reinterpret_cast<uint8_t*>(::realloc(_storage, _maxSize));
                    }
 
                    ::memcpy(&(_storage[_loaded]), buffer, length);
                    _loaded += length;
                }
                uint16_t Offset() const {
                    return (_result.size() != 0 ? _loaded : _loaded - _result.back().second);
                }

            private:
                uint16_t _maxSize;
                uint16_t _loaded;
                std::list<Entry> _result;
                std::list<Entry>::iterator _iterator;
                uint8_t* _storage;
                bool _preHead;
                uint16_t _min;
                uint16_t _max;
            };

        public:
            Command(ICallback* completed, const uint16_t bufferSize) 
                : _frame()
                , _callback(completed)
                , _id(~0)
                , _error(~0)
                , _bufferSize(bufferSize)
                , _response() {
            }
            virtual ~Command() {
            }

        public:
            void SetMTU(const uint16_t bufferSize) {
                _bufferSize = bufferSize;
            }
            void GetMTU() {
                _error = ~0;
                _id = _frame.GetMTU(_bufferSize);
            }
            void ReadByGroupType (const uint16_t min, const uint16_t max, const UUID& uuid) {
                _response.Clear();
                _error = ~0;
                _id = _frame.ReadByGroupType(min, max, uuid);
            }
            void ReadByType (const uint16_t min, const uint16_t max, const UUID& uuid) {
                _response.Clear();
                _error = ~0;
                _id = _frame.ReadByType(min, max, uuid);
            }
            void ReadBlob (const uint16_t handle) {
                _response.Clear();
                _error = ~0;
                _id = _frame.ReadBlob(handle, 0);
            }
            void WriteByType (const uint16_t min, const uint16_t max, const UUID& uuid, const uint8_t length, const uint8_t data[]) {
                _response.Clear();
                _response.Extend(length, data);
                _error = ~0;
                _id = _frame.ReadByType(min, max, uuid);
            }
            void FindByType (const uint16_t min, const uint16_t max, const UUID& uuid, const uint8_t length, const uint8_t data[]) {
                ASSERT (uuid.HasShort() == true);
                _response.Clear();
                _error = ~0;
                _id = _frame.FindByType(min, max, uuid, length, data);
            }
            Response& Result() {
                return (_response);
            }

        private:
            virtual void Updated (const Core::IOutbound& data, const uint32_t error_code) {
                ASSERT (&data == this);

                _callback->Completed(error_code);
            }
            virtual uint16_t Id() const override {
                return (_id);
            }
            virtual void Reload() const override {
                _frame.Reload();
            }
            virtual uint16_t Serialize(uint8_t stream[], const uint16_t length) const override {
                return(_frame.Serialize(stream, length));
            }
            virtual Core::IInbound::state IsCompleted() const override {
                return (_error != static_cast<uint16_t>(~0) ? Core::IInbound::COMPLETED : (_frame.IsSend() ? Core::IInbound::INPROGRESS : Core::IInbound::RESEND));
            }
            virtual uint16_t Deserialize(const uint8_t stream[], const uint16_t length) override {
<<<<<<< HEAD
                uint16_t result = 0;

                // See if we need to retrigger..
                if ( (stream[0] != _id) && ((stream[0] != ATT_OP_ERROR) && (stream[1] == _id)) ) {
                    printf("Unexpected L2CapSocket message. Expected: %d, got %d [%d]\n", _id, stream[0], stream[1]);
                }
                else {
                    result = length;

                    printf("L2CapSocket Receive [%d], Type: %02X\n", length, stream[0]);

                    // This is what we are expecting, so process it...
                    switch (stream[0]) {
                    case ATT_OP_ERROR:
                    {
                        printf("Houston we got an error... %d \n", stream[4]);
                        _error = stream[4];
                        break;
                    }
                    case ATT_OP_MTU_RESP: 
                    {
                        _bufferSize = ((stream[2] << 8) | stream[1]);
                        _response.SetMTU (_bufferSize);
                        _error = Core::ERROR_NONE;
                        break;
                    }
                    case ATT_OP_READ_BY_GROUP_RESP:
                    {
                        printf("L2CapSocket Read By Group Type\n");
                        _error = Core::ERROR_NONE;
                        break;
                    }
                    case ATT_OP_FIND_BY_TYPE_RESP:
                    {
                        /* PDU must contain at least:
                         * - Attribute Opcode (1 octet)
                         * - Length (1 octet)
                         * - Attribute Data List (at least one entry):
                         *   - Attribute Handle (2 octets)
                         *   - Attribute Value (at least 1 octet) */
                        /* Minimum Attribute Data List size */
                        if (stream[1] >= 3) {
                            uint8_t entries = (length - 1) / 4;
                            for (uint8_t index = 0; index < entries; index++) {
                                uint16_t offset = 2 + (index * stream[1]);
                                uint16_t foundHandle = (stream[offset+1] << 8) | stream[offset+0];
                                uint16_t groupHandle = (stream[offset+3] << 8) | stream[offset+2];
                                _response.Add(foundHandle, groupHandle);
                            }
                        }
                        _error = Core::ERROR_NONE;
                        break;
                    }
                    case ATT_OP_READ_BY_TYPE_RESP:
                    {
                        /* PDU must contain at least:
                         * - Attribute Opcode (1 octet)
                         * - Length (1 octet)
                         * - Attribute Data List (at least one entry):
                         *   - Attribute Handle (2 octets)
                         *   - Attribute Value (at least 1 octet) */
                        /* Minimum Attribute Data List size */
                        if (stream[1] >= 3) {
                            uint8_t entries = ((length - 2) / stream[1]);
                            for (uint8_t index = 0; index < entries; index++) {
                                uint16_t offset = 2 + (index * stream[1]);
                                uint16_t handle = (stream[offset+1] << 8) | stream[offset+0];

                                _response.Add(handle, stream[1] - 2, &(stream[offset + 2]));
                            }
                        }
                        _error = Core::ERROR_NONE;
                        break;
                    }
                    case ATT_OP_WRITE_RESP: 
                    {
                        printf ("We have written: %d\n", length);
                        _error = Core::ERROR_NONE;
                        break;
                    }
                    case ATT_OP_FIND_INFO_RESP:
                    {
                        _error = Core::ERROR_NONE;
                        break;
                    }
                    case ATT_OP_READ_RESP:
                    {
                        _error = Core::ERROR_NONE;
                        break;
                    }
                    case ATT_OP_READ_BLOB_RESP:
                    {
                        if (_response.Offset() == 0) {
                            _response.Add(_frame.Handle(), length - 1, &(stream[1]));
                        }
                        else {
                            _response.Extend (length - 1, &(stream[1]));
                        }
                        printf ("Received a blob of length %d, BufferSize %d\n", length, _bufferSize);
                        if (length == _bufferSize) {
                            _id = _frame.ReadBlob(_frame.Handle(), _response.Offset());
                            printf ("Now we need to see a send....\n");
                        }
                        else {
                            ASSERT (length < _bufferSize);
                            _error = Core::ERROR_NONE;
                        }
                        break;
                    }
                    default:
                        break;
                    }
                }
                return (result);
=======
                return 0;
>>>>>>> 97683591
            }
 
        private:
            Exchange _frame;
            ICallback* _callback;
            uint16_t _id;
            uint16_t _error;
            uint16_t _bufferSize;
            Response _response;
        };

        static constexpr uint8_t LE_ATT_CID                = 4;
        static constexpr uint8_t ATT_OP_HANDLE_NOTIFY      = 0x1B;

    private:
        class LocalCommand : public Command, public Command::ICallback {
        private:
            LocalCommand () = delete;
            LocalCommand (const LocalCommand&) = delete;
            LocalCommand& operator= (const LocalCommand&) = delete;

        public:
            LocalCommand(GATTSocket& parent, const uint16_t bufferSize) 
                : Command(this, bufferSize)
                , _parent(parent)
                , _callback(reinterpret_cast<Command::ICallback*>(~0)) {
            }
            virtual ~LocalCommand() {
            }

            void SetCallback(Command::ICallback* callback) {
                ASSERT ((callback == nullptr) ^ (_callback == nullptr));
                _callback = callback;
            }

        private:
            virtual void Completed(const uint32_t result) override {
                if (_callback == reinterpret_cast<Command::ICallback*>(~0)) {
                    if (result != Core::ERROR_NONE) {
                        TRACE_L1("Could not receive the MTU size correctly. Can not reach Operationl.");
                    }
                    else {
                        _callback = nullptr;
                        _parent.Operational();
                    }
                }
                else if (_callback != nullptr) {
                    Command::ICallback* callback = _callback;
                    _callback = nullptr;
                    callback->Completed(result);
                }
            }

        private:
            GATTSocket& _parent;
            Command::ICallback* _callback;
        };
 
    public:
        GATTSocket(const Core::NodeId& localNode, const Core::NodeId& remoteNode, const uint16_t bufferSize)
            : Core::SynchronousChannelType<Core::SocketPort>(SocketPort::SEQUENCED, localNode, remoteNode, bufferSize, bufferSize)
            , _command(*this, bufferSize) {
        }
        virtual ~GATTSocket() {
        }

    public:
        bool Security (const uint8_t level, const uint8_t keySize) {
            bool result = true;
            struct bt_security btSecurity;
            memset(&btSecurity, 0, sizeof(btSecurity));
            btSecurity.level = level;
            btSecurity.key_size = keySize;
            if (::setsockopt(Handle(), SOL_BLUETOOTH, BT_SECURITY, &btSecurity, sizeof(btSecurity))) {
                TRACE(Trace::Error, ("Failed to set L2CAP Security level for Device [%s]", RemoteId().c_str()));
                result = false;
            }
            return (result);
        }
        void ReadByGroupType (const uint32_t waitTime, const uint16_t min, const uint16_t max, const UUID& uuid, Command::ICallback* completed) {
            _command.ReadByGroupType(min, max, uuid);
            _command.SetCallback(completed);
            Send(waitTime, _command, &_command, &_command);
        }
        void ReadByType (const uint32_t waitTime, const uint16_t min, const uint16_t max, const UUID& uuid, Command::ICallback* completed) {
            _command.ReadByType(min, max, uuid);
            _command.SetCallback(completed);
            Send(waitTime, _command, &_command, &_command);
        }
        void ReadBlob (const uint32_t waitTime, const uint16_t& handle, Command::ICallback* completed) {
            _command.ReadBlob(handle);
            _command.SetCallback(completed);
            Send(waitTime, _command, &_command, &_command);
        }
        void FindByType (const uint32_t waitTime, const uint16_t min, const uint16_t max, const UUID& uuid, const UUID& type, Command::ICallback* completed) {
            FindByType(waitTime, min, max, uuid, type.Length(), &(type.Data()), completed);
        }
        void FindByType (const uint32_t waitTime, const uint16_t min, const uint16_t max, const UUID& uuid, const uint8_t length, const uint8_t data[], Command::ICallback* completed) {
            _command.FindByType(min, max, uuid, length, data);
            _command.SetCallback(completed);
            Send(waitTime, _command, &_command, &_command);
        }
        void WriteByType (const uint32_t waitTime, const uint16_t min, const uint16_t max, const UUID& uuid, const UUID& type, Command::ICallback* completed) {
            WriteByType(waitTime, min, max, uuid, type.Length(), &(type.Data()), completed);
        }
        void WriteByType (const uint32_t waitTime, const uint16_t min, const uint16_t max, const UUID& uuid, const uint8_t length, const uint8_t data[], Command::ICallback* completed) {
            _command.WriteByType(min, max, uuid, length, data);
            _command.SetCallback(completed);
            Send(waitTime, _command, &_command, &_command);
        }
        void Abort() {
            Revoke(_command);
        }
        Command::Response& Result() {
            return (_command.Result());
        }

        virtual void Operational() = 0;
        virtual uint16_t Deserialize (const uint8_t* dataFrame, const uint16_t availableData) = 0;

    private:        
<<<<<<< HEAD
=======
        virtual uint16_t Deserialize (const uint8_t* dataFrame, const uint16_t availableData) {
            ASSERT(false);
            return 0;
        }
>>>>>>> 97683591
        virtual void StateChange () override
	{
            Core::SynchronousChannelType<Core::SocketPort>::StateChange();

	    if (IsOpen() == true) {
                socklen_t len = sizeof(_connectionInfo);
                ::getsockopt(Handle(), SOL_L2CAP, L2CAP_CONNINFO, &_connectionInfo, &len);
                _command.GetMTU();
                // Within 1S we should get a response on the MTU.
                Send(1000, _command, &_command, &_command);
            }
        }

    private:
        struct l2cap_conninfo _connectionInfo;
        LocalCommand _command;
    };

} // namespace Bluetooth

} // namespace WPEFramework<|MERGE_RESOLUTION|>--- conflicted
+++ resolved
@@ -172,13 +172,10 @@
 
         uint32_t Exchange(const uint32_t waitTime, const IOutbound& message, IInbound& response) {
 
-<<<<<<< HEAD
             bool trigger = false;
 
             message.Reload();
 
-=======
->>>>>>> 97683591
             _adminLock.Lock();
 
             Cleanup();
@@ -547,12 +544,7 @@
             Core::IOutbound& OpCode (const uint16_t opCode) {
                 _buffer[0] = (opCode & 0xFF);
                 _buffer[1] = ((opCode >> 8) & 0xFF);
-<<<<<<< HEAD
                 return (*this);
-=======
-
-                return socket.Exchange(waitTime, *this);
->>>>>>> 97683591
             }
 
         private:
@@ -1653,7 +1645,6 @@
                 return (_error != static_cast<uint16_t>(~0) ? Core::IInbound::COMPLETED : (_frame.IsSend() ? Core::IInbound::INPROGRESS : Core::IInbound::RESEND));
             }
             virtual uint16_t Deserialize(const uint8_t stream[], const uint16_t length) override {
-<<<<<<< HEAD
                 uint16_t result = 0;
 
                 // See if we need to retrigger..
@@ -1768,9 +1759,6 @@
                     }
                 }
                 return (result);
-=======
-                return 0;
->>>>>>> 97683591
             }
  
         private:
@@ -1892,15 +1880,8 @@
         virtual uint16_t Deserialize (const uint8_t* dataFrame, const uint16_t availableData) = 0;
 
     private:        
-<<<<<<< HEAD
-=======
-        virtual uint16_t Deserialize (const uint8_t* dataFrame, const uint16_t availableData) {
-            ASSERT(false);
-            return 0;
-        }
->>>>>>> 97683591
         virtual void StateChange () override
-	{
+       	{
             Core::SynchronousChannelType<Core::SocketPort>::StateChange();
 
 	    if (IsOpen() == true) {
