<!-- Generated automatically, DO NOT EDIT! -->
<a name="head.Remote_Control_Plugin"></a>
# Remote Control Plugin

**Version: 1.0**

**Status: :black_circle::black_circle::black_circle:**

RemoteControl plugin for Thunder framework.

### Table of Contents

- [Introduction](#head.Introduction)
- [Description](#head.Description)
- [Configuration](#head.Configuration)
- [Methods](#head.Methods)
- [Properties](#head.Properties)

<a name="head.Introduction"></a>
# Introduction

<a name="head.Scope"></a>
## Scope

This document describes purpose and functionality of the RemoteControl plugin. It includes detailed specification of its configuration, methods and properties provided.

<a name="head.Case_Sensitivity"></a>
## Case Sensitivity

All identifiers on the interface described in this document are case-sensitive. Thus, unless stated otherwise, all keywords, entities, properties, relations and actions should be treated as such.

<a name="head.Acronyms,_Abbreviations_and_Terms"></a>
## Acronyms, Abbreviations and Terms

The table below provides and overview of acronyms used in this document and their definitions.

| Acronym | Description |
| :-------- | :-------- |
| <a name="acronym.API">API</a> | Application Programming Interface |
| <a name="acronym.HTTP">HTTP</a> | Hypertext Transfer Protocol |
| <a name="acronym.JSON">JSON</a> | JavaScript Object Notation; a data interchange format |
| <a name="acronym.JSON-RPC">JSON-RPC</a> | A remote procedure call protocol encoded in JSON |

The table below provides and overview of terms and abbreviations used in this document and their definitions.

| Term | Description |
| :-------- | :-------- |
| <a name="term.callsign">callsign</a> | The name given to an instance of a plugin. One plugin can be instantiated multiple times, but each instance the instance name, callsign, must be unique. |

<a name="head.References"></a>
## References

| Ref ID | Description |
| :-------- | :-------- |
| <a name="ref.HTTP">[HTTP](http://www.w3.org/Protocols)</a> | HTTP specification |
| <a name="ref.JSON-RPC">[JSON-RPC](https://www.jsonrpc.org/specification)</a> | JSON-RPC 2.0 specification |
| <a name="ref.JSON">[JSON](http://www.json.org/)</a> | JSON specification |
| <a name="ref.Thunder">[Thunder](https://github.com/WebPlatformForEmbedded/Thunder/blob/master/doc/WPE%20-%20API%20-%20WPEFramework.docx)</a> | Thunder API Reference |

<a name="head.Description"></a>
# Description

The RemoteControl plugin provides user-input functionality from various key-code sources (e.g. STB RC).

The plugin is designed to be loaded and executed within the Thunder framework. For more information about the framework refer to [[Thunder](#ref.Thunder)].

<a name="head.Configuration"></a>
# Configuration

The table below lists configuration options of the plugin.

| Name | Type | Description |
| :-------- | :-------- | :-------- |
| callsign | string | Plugin instance name (default: *RemoteControl*) |
| classname | string | Class name: *RemoteControl* |
| locator | string | Library name: *libWPEFrameworkRemoteControl.so* |
| autostart | boolean | Determines if the plugin is to be started automatically along with the framework |

<a name="head.Methods"></a>
# Methods

The following methods are provided by the RemoteControl plugin:

RemoteControl interface methods:

| Method | Description |
| :-------- | :-------- |
| [key](#method.key) | Gets key code details |
<<<<<<< HEAD
| [delete](#method.delete) | Deletes a key code from the key map |
| [modify](#method.modify) | Modifies a key code in the key map |
| [pair](#method.pair) | Activates pairing mode of a device |
| [unpair](#method.unpair) | Unpairs a device |
| [send](#method.send) | Sends a key code to a device |
| [press](#method.press) | Sends a 'Press' code to a device |
| [release](#method.release) | Sends a 'Release' code to a device |
| [save](#method.save) | Saves the loaded key map as *DEVICE_NAME |
| [load](#method.load) | Re-loads *DEVICE_NAME |
| [add](#method.add) | Adds a key code to the key map |
=======
| [send](#method.send) | Sends a key to a device (press and release) |
| [press](#method.press) | Presses a key on a device |
| [release](#method.release) | Releases a key on a device |
| [add](#method.add) | Adds a key code to the key map |
| [modify](#method.modify) | Modifies a key code in the key map |
| [delete](#method.delete) | Deletes a key code from the key map |
| [load](#method.load) | Re-loads the device's key map from persistent memory |
| [save](#method.save) | Saves the device's key map into persistent path |
| [pair](#method.pair) | Activates pairing mode of a device |
| [unpair](#method.unpair) | Unpairs a device |
>>>>>>> 7f34d014

<a name="method.key"></a>
## *key <sup>method</sup>*

Gets key code details.
<<<<<<< HEAD
=======

### Parameters

| Name | Type | Description |
| :-------- | :-------- | :-------- |
| params | object |  |
| params.device | string | Device name |
| params.code | number | Key code |

### Result

| Name | Type | Description |
| :-------- | :-------- | :-------- |
| result | object |  |
| result.code | number | Key code |
| result.key | number | Key ingest value |
| result?.modifiers | array | <sup>*(optional)*</sup> List of key modifiers |
| result?.modifiers[#] | string | <sup>*(optional)*</sup> Key modifier (must be one of the following: *leftshift*, *rightshift*, *leftalt*, *rightalt*, *leftctrl*, *rightctrl*) |

### Errors

| Code | Message | Description |
| :-------- | :-------- | :-------- |
| 22 | ```ERROR_UNKNOWN_KEY``` | Key does not exist |
| 2 | ```ERROR_UNAVAILABLE``` | Unknown device |
| 30 | ```ERROR_BAD_REQUEST``` | Bad JSON param data format |

### Example

#### Request

```json
{
    "jsonrpc": "2.0", 
    "id": 1234567890, 
    "method": "RemoteControl.1.key", 
    "params": {
        "device": "DevInput", 
        "code": 1
    }
}
```
#### Response

```json
{
    "jsonrpc": "2.0", 
    "id": 1234567890, 
    "result": {
        "code": 1, 
        "key": 103, 
        "modifiers": [
            "leftshift"
        ]
    }
}
```
<a name="method.send"></a>
## *send <sup>method</sup>*

Sends a key to a device (press and release).

### Parameters

| Name | Type | Description |
| :-------- | :-------- | :-------- |
| params | object |  |
| params.device | string | Device name |
| params.code | number | Key code |

### Result

| Name | Type | Description |
| :-------- | :-------- | :-------- |
| result | null | Always null |

### Errors

| Code | Message | Description |
| :-------- | :-------- | :-------- |
| 2 | ```ERROR_UNAVAILABLE``` | Unknown device |
| 30 | ```ERROR_BAD_REQUEST``` | Bad JSON param data format |
| 22 | ```ERROR_UNKNOWN_KEY``` | Key does not exist |
| 28 | ```ERROR_UNKNOWN_TABLE``` | Key map table does not exist |
| 36 | ```ERROR_ALREADY_RELEASED``` | Key is already released |

### Example

#### Request

```json
{
    "jsonrpc": "2.0", 
    "id": 1234567890, 
    "method": "RemoteControl.1.send", 
    "params": {
        "device": "DevInput", 
        "code": 1
    }
}
```
#### Response

```json
{
    "jsonrpc": "2.0", 
    "id": 1234567890, 
    "result": null
}
```
<a name="method.press"></a>
## *press <sup>method</sup>*

Presses a key on a device.
>>>>>>> 7f34d014

### Parameters

| Name | Type | Description |
| :-------- | :-------- | :-------- |
| params | object |  |
| params.device | string | Device name |
| params.code | number | Key code |

### Result

| Name | Type | Description |
| :-------- | :-------- | :-------- |
| result | null | Always null |

### Errors

| Code | Message | Description |
| :-------- | :-------- | :-------- |
| 2 | ```ERROR_UNAVAILABLE``` | Unknown device |
| 30 | ```ERROR_BAD_REQUEST``` | Bad JSON param data format |
| 22 | ```ERROR_UNKNOWN_KEY``` | Key does not exist |
| 28 | ```ERROR_UNKNOWN_TABLE``` | Key map table does not exist |

### Example

#### Request

```json
{
    "jsonrpc": "2.0", 
    "id": 1234567890, 
    "method": "RemoteControl.1.press", 
    "params": {
        "device": "DevInput", 
        "code": 1
    }
}
```
#### Response

```json
{
    "jsonrpc": "2.0", 
    "id": 1234567890, 
    "result": null
}
```
<<<<<<< HEAD
<a name="method.delete"></a>
## *delete <sup>method</sup>*

Deletes a key code from the key map.
=======
<a name="method.release"></a>
## *release <sup>method</sup>*

Releases a key on a device.
>>>>>>> 7f34d014

### Parameters

| Name | Type | Description |
| :-------- | :-------- | :-------- |
| params | object |  |
| params.device | string | Device name |
| params.code | number | Key code |

### Result

| Name | Type | Description |
| :-------- | :-------- | :-------- |
| result | null | Always null |

### Errors

| Code | Message | Description |
| :-------- | :-------- | :-------- |
| 2 | ```ERROR_UNAVAILABLE``` | Unknown device |
| 30 | ```ERROR_BAD_REQUEST``` | Bad JSON param data format |
| 22 | ```ERROR_UNKNOWN_KEY``` | Key does not exist |
| 28 | ```ERROR_UNKNOWN_TABLE``` | Key map table does not exist |
| 36 | ```ERROR_ALREADY_RELEASED``` | Key is already released |

### Example

#### Request

```json
{
    "jsonrpc": "2.0", 
    "id": 1234567890, 
    "method": "RemoteControl.1.release", 
    "params": {
        "device": "DevInput", 
        "code": 1
    }
}
```
#### Response

```json
{
    "jsonrpc": "2.0", 
    "id": 1234567890, 
    "result": null
}
```
<<<<<<< HEAD
<a name="method.modify"></a>
## *modify <sup>method</sup>*

Modifies a key code in the key map.
=======
<a name="method.add"></a>
## *add <sup>method</sup>*

Adds a key code to the key map.
>>>>>>> 7f34d014

### Parameters

| Name | Type | Description |
| :-------- | :-------- | :-------- |
| params | object |  |
| params.device | string | Device name |
| params.code | number | Key code |
| params.key | number | Key ingest value |
| params?.modifiers | array | <sup>*(optional)*</sup> List of key modifiers |
| params?.modifiers[#] | string | <sup>*(optional)*</sup> Key modifier (must be one of the following: *leftshift*, *rightshift*, *leftalt*, *rightalt*, *leftctrl*, *rightctrl*) |

### Result

| Name | Type | Description |
| :-------- | :-------- | :-------- |
| result | null | Always null |

### Errors

| Code | Message | Description |
| :-------- | :-------- | :-------- |
| 2 | ```ERROR_UNAVAILABLE``` | Unknown device |
| 30 | ```ERROR_BAD_REQUEST``` | Bad JSON param data format |
| 22 | ```ERROR_UNKNOWN_KEY``` | Code already exists |

### Example

#### Request

```json
{
    "jsonrpc": "2.0", 
    "id": 1234567890, 
    "method": "RemoteControl.1.add", 
    "params": {
        "device": "DevInput", 
        "code": 1, 
        "key": 103, 
        "modifiers": [
            "leftshift"
        ]
    }
}
```
#### Response

```json
{
    "jsonrpc": "2.0", 
    "id": 1234567890, 
    "result": null
}
```
<<<<<<< HEAD
<a name="method.pair"></a>
## *pair <sup>method</sup>*

Activates pairing mode of a device.
=======
<a name="method.modify"></a>
## *modify <sup>method</sup>*

Modifies a key code in the key map.
>>>>>>> 7f34d014

### Parameters

| Name | Type | Description |
| :-------- | :-------- | :-------- |
| params | object |  |
| params.device | string | Device name |
| params.code | number | Key code |
| params.key | number | Key ingest value |
| params?.modifiers | array | <sup>*(optional)*</sup> List of key modifiers |
| params?.modifiers[#] | string | <sup>*(optional)*</sup> Key modifier (must be one of the following: *leftshift*, *rightshift*, *leftalt*, *rightalt*, *leftctrl*, *rightctrl*) |

### Result

| Name | Type | Description |
| :-------- | :-------- | :-------- |
| result | null | Always null |

### Errors

| Code | Message | Description |
| :-------- | :-------- | :-------- |
| 2 | ```ERROR_UNAVAILABLE``` | Unknown device |
| 30 | ```ERROR_BAD_REQUEST``` | Bad JSON param data format |
| 22 | ```ERROR_UNKNOWN_KEY``` | Key does not exist |

### Example

#### Request

```json
{
    "jsonrpc": "2.0", 
    "id": 1234567890, 
    "method": "RemoteControl.1.modify", 
    "params": {
        "device": "DevInput", 
        "code": 1, 
        "key": 103, 
        "modifiers": [
            "leftshift"
        ]
    }
}
```
#### Response

```json
{
    "jsonrpc": "2.0", 
    "id": 1234567890, 
    "result": null
}
```
<<<<<<< HEAD
<a name="method.unpair"></a>
## *unpair <sup>method</sup>*

Unpairs a device.
=======
<a name="method.delete"></a>
## *delete <sup>method</sup>*

Deletes a key code from the key map.
>>>>>>> 7f34d014

### Parameters

| Name | Type | Description |
| :-------- | :-------- | :-------- |
| params | object |  |
| params.device | string | Device name |
| params.code | number | Key code |

### Result

| Name | Type | Description |
| :-------- | :-------- | :-------- |
| result | null | Always null |

### Errors

| Code | Message | Description |
| :-------- | :-------- | :-------- |
| 22 | ```ERROR_UNKNOWN_KEY``` | Key does not exist |
| 2 | ```ERROR_UNAVAILABLE``` | Unknown device |
| 30 | ```ERROR_BAD_REQUEST``` | Bad JSON param data format |

### Example

#### Request

```json
{
    "jsonrpc": "2.0", 
    "id": 1234567890, 
    "method": "RemoteControl.1.delete", 
    "params": {
        "device": "DevInput", 
        "code": 1
    }
}
```
#### Response

```json
{
    "jsonrpc": "2.0", 
    "id": 1234567890, 
    "result": null
}
```
<<<<<<< HEAD
<a name="method.send"></a>
## *send <sup>method</sup>*

Sends a key code to a device.
=======
<a name="method.load"></a>
## *load <sup>method</sup>*

Re-loads the device's key map from persistent memory.
>>>>>>> 7f34d014

### Parameters

| Name | Type | Description |
| :-------- | :-------- | :-------- |
| params | object |  |
| params.device | string | Device name |

### Result

| Name | Type | Description |
| :-------- | :-------- | :-------- |
| result | null | Always null |

### Errors

| Code | Message | Description |
| :-------- | :-------- | :-------- |
| 2 | ```ERROR_UNAVAILABLE``` | Unknown device |
| 1 | ```ERROR_GENERAL``` | File does not exist |
| 30 | ```ERROR_BAD_REQUEST``` | Bad JSON param data format |
| 5 | ```ERROR_ILLEGAL_STATE``` | Illegal state |
| 6 | ```ERROR_OPENING_FAILED``` | Opening failed |

### Example

#### Request

```json
{
    "jsonrpc": "2.0", 
    "id": 1234567890, 
    "method": "RemoteControl.1.load", 
    "params": {
        "device": "DevInput"
    }
}
```
#### Response

```json
{
    "jsonrpc": "2.0", 
    "id": 1234567890, 
    "result": null
}
```
<<<<<<< HEAD
<a name="method.press"></a>
## *press <sup>method</sup>*

Sends a 'Press' code to a device.
=======
<a name="method.save"></a>
## *save <sup>method</sup>*

Saves the device's key map into persistent path.
>>>>>>> 7f34d014

### Parameters

| Name | Type | Description |
| :-------- | :-------- | :-------- |
| params | object |  |
| params.device | string | Device name |

### Result

| Name | Type | Description |
| :-------- | :-------- | :-------- |
| result | null | Always null |

### Errors

| Code | Message | Description |
| :-------- | :-------- | :-------- |
| 2 | ```ERROR_UNAVAILABLE``` | Unknown device |
| 1 | ```ERROR_GENERAL``` | File is not created |
| 30 | ```ERROR_BAD_REQUEST``` | Bad JSON param data format |
| 5 | ```ERROR_ILLEGAL_STATE``` | Illegal state |

### Example

#### Request

```json
{
    "jsonrpc": "2.0", 
    "id": 1234567890, 
    "method": "RemoteControl.1.save", 
    "params": {
        "device": "DevInput"
    }
}
```
#### Response

```json
{
    "jsonrpc": "2.0", 
    "id": 1234567890, 
    "result": null
}
```
<<<<<<< HEAD
<a name="method.release"></a>
## *release <sup>method</sup>*

Sends a 'Release' code to a device.
=======
<a name="method.pair"></a>
## *pair <sup>method</sup>*

Activates pairing mode of a device.
>>>>>>> 7f34d014

### Parameters

| Name | Type | Description |
| :-------- | :-------- | :-------- |
| params | object |  |
| params.device | string | Device name |

### Result

| Name | Type | Description |
| :-------- | :-------- | :-------- |
| result | null | Always null |

### Errors

| Code | Message | Description |
| :-------- | :-------- | :-------- |
| 2 | ```ERROR_UNAVAILABLE``` | Unknown device |
| 1 | ```ERROR_GENERAL``` | Failed to activate pairing |
| 30 | ```ERROR_BAD_REQUEST``` | Bad JSON param data format |

### Example

#### Request

```json
{
    "jsonrpc": "2.0", 
    "id": 1234567890, 
    "method": "RemoteControl.1.pair", 
    "params": {
        "device": "DevInput"
    }
}
```
#### Response

```json
{
    "jsonrpc": "2.0", 
    "id": 1234567890, 
    "result": null
}
```
<<<<<<< HEAD
<a name="method.save"></a>
## *save <sup>method</sup>*

Saves the loaded key map as *DEVICE_NAME.json* into persistent path.
=======
<a name="method.unpair"></a>
## *unpair <sup>method</sup>*

Unpairs a device.
>>>>>>> 7f34d014

### Parameters

| Name | Type | Description |
| :-------- | :-------- | :-------- |
| params | object |  |
| params.device | string | Device name |
| params.bindid | string | Binding ID |

### Result

| Name | Type | Description |
| :-------- | :-------- | :-------- |
| result | null | Always null |

### Errors

| Code | Message | Description |
| :-------- | :-------- | :-------- |
| 2 | ```ERROR_UNAVAILABLE``` | Unknown device |
| 1 | ```ERROR_GENERAL``` | Failed to unpair the device |
| 30 | ```ERROR_BAD_REQUEST``` | Bad JSON param data format |

### Example

#### Request

```json
{
    "jsonrpc": "2.0", 
    "id": 1234567890, 
    "method": "RemoteControl.1.unpair", 
    "params": {
        "device": "DevInput", 
        "bindid": "id"
    }
}
```
#### Response

```json
{
    "jsonrpc": "2.0", 
    "id": 1234567890, 
    "result": null
}
```
<a name="head.Properties"></a>
# Properties

<<<<<<< HEAD
Re-loads *DEVICE_NAME.json* key map.

### Parameters
=======
The following properties are provided by the RemoteControl plugin:

RemoteControl interface properties:

| Property | Description |
| :-------- | :-------- |
| [devices](#property.devices) <sup>RO</sup> | Names of all available devices |
| [device](#property.device) <sup>RO</sup> | Metadata of a specific device |
>>>>>>> 7f34d014

<a name="property.devices"></a>
## *devices <sup>property</sup>*

Provides access to the names of all available devices.

> This property is **read-only**.

### Value

| Name | Type | Description |
| :-------- | :-------- | :-------- |
| (property) | array | Names of all available devices |
| (property)[#] | string | Device name |

### Example

#### Get Request

```json
{
    "jsonrpc": "2.0", 
    "id": 1234567890, 
    "method": "RemoteControl.1.devices"
}
```
#### Get Response

```json
{
    "jsonrpc": "2.0", 
    "id": 1234567890, 
    "result": [
        "Web"
    ]
}
```
<a name="property.device"></a>
## *device <sup>property</sup>*

<<<<<<< HEAD
Adds a key code to the key map.

### Parameters
=======
Provides access to the metadata of a specific device.

> This property is **read-only**.

### Value
>>>>>>> 7f34d014

| Name | Type | Description |
| :-------- | :-------- | :-------- |
| (property) | object | Metadata of a specific device |
| (property).metadata | string | Device metadata |

> The *device* shall be passed as the index to the property, e.g. *RemoteControl.1.device@DevInput*.

### Errors

| Code | Message | Description |
| :-------- | :-------- | :-------- |
| 1 | ```ERROR_GENERAL``` | Metadata not supported on a virtual device |
| 2 | ```ERROR_UNAVAILABLE``` | Unknown device |
| 30 | ```ERROR_BAD_REQUEST``` | Bad JSON param data format |

### Example

#### Get Request

```json
{
    "jsonrpc": "2.0", 
    "id": 1234567890, 
    "method": "RemoteControl.1.device@DevInput"
}
```
#### Get Response

```json
{
    "jsonrpc": "2.0", 
    "id": 1234567890, 
    "result": {
        "metadata": "It is based on protocol A"
    }
}
```
<a name="head.Properties"></a>
# Properties

The following properties are provided by the RemoteControl plugin:

RemoteControl interface properties:

| Property | Description |
| :-------- | :-------- |
| [devices](#property.devices) <sup>RO</sup> | Names of all available devices |
| [device](#property.device) <sup>RO</sup> | Metadata of a specific device |

<a name="property.devices"></a>
## *devices <sup>property</sup>*

Provides access to the names of all available devices.

> This property is **read-only**.

### Value

| Name | Type | Description |
| :-------- | :-------- | :-------- |
| (property) | array | Names of all available devices |
| (property)[#] | string | Available device name |

### Example

#### Get Request

```json
{
    "jsonrpc": "2.0", 
    "id": 1234567890, 
    "method": "RemoteControl.1.devices"
}
```
#### Get Response

```json
{
    "jsonrpc": "2.0", 
    "id": 1234567890, 
    "result": [
        "Web"
    ]
}
```
<a name="property.device"></a>
## *device <sup>property</sup>*

Provides access to the metadata of a specific device.

> This property is **read-only**.

### Value

| Name | Type | Description |
| :-------- | :-------- | :-------- |
| (property) | object | Metadata of a specific device |
| (property).name | string | Device name |
| (property).metadata | string | Device metadata |

### Errors

| Code | Message | Description |
| :-------- | :-------- | :-------- |
| 1 | ```ERROR_GENERAL``` | Virtual device is loaded |
| 2 | ```ERROR_UNAVAILABLE``` | Unknown device |
| 30 | ```ERROR_BAD_REQUEST``` | Bad JSON param data format |

### Example

#### Get Request

```json
{
    "jsonrpc": "2.0", 
    "id": 1234567890, 
    "method": "RemoteControl.1.device"
}
```
#### Get Response

```json
{
    "jsonrpc": "2.0", 
    "id": 1234567890, 
    "result": {
        "name": "DevInput", 
        "metadata": "It is based on protocol A"
    }
}
```<|MERGE_RESOLUTION|>--- conflicted
+++ resolved
@@ -86,18 +86,6 @@
 | Method | Description |
 | :-------- | :-------- |
 | [key](#method.key) | Gets key code details |
-<<<<<<< HEAD
-| [delete](#method.delete) | Deletes a key code from the key map |
-| [modify](#method.modify) | Modifies a key code in the key map |
-| [pair](#method.pair) | Activates pairing mode of a device |
-| [unpair](#method.unpair) | Unpairs a device |
-| [send](#method.send) | Sends a key code to a device |
-| [press](#method.press) | Sends a 'Press' code to a device |
-| [release](#method.release) | Sends a 'Release' code to a device |
-| [save](#method.save) | Saves the loaded key map as *DEVICE_NAME |
-| [load](#method.load) | Re-loads *DEVICE_NAME |
-| [add](#method.add) | Adds a key code to the key map |
-=======
 | [send](#method.send) | Sends a key to a device (press and release) |
 | [press](#method.press) | Presses a key on a device |
 | [release](#method.release) | Releases a key on a device |
@@ -108,14 +96,11 @@
 | [save](#method.save) | Saves the device's key map into persistent path |
 | [pair](#method.pair) | Activates pairing mode of a device |
 | [unpair](#method.unpair) | Unpairs a device |
->>>>>>> 7f34d014
 
 <a name="method.key"></a>
 ## *key <sup>method</sup>*
 
 Gets key code details.
-<<<<<<< HEAD
-=======
 
 ### Parameters
 
@@ -230,7 +215,6 @@
 ## *press <sup>method</sup>*
 
 Presses a key on a device.
->>>>>>> 7f34d014
 
 ### Parameters
 
@@ -279,17 +263,10 @@
     "result": null
 }
 ```
-<<<<<<< HEAD
-<a name="method.delete"></a>
-## *delete <sup>method</sup>*
-
-Deletes a key code from the key map.
-=======
 <a name="method.release"></a>
 ## *release <sup>method</sup>*
 
 Releases a key on a device.
->>>>>>> 7f34d014
 
 ### Parameters
 
@@ -339,17 +316,10 @@
     "result": null
 }
 ```
-<<<<<<< HEAD
-<a name="method.modify"></a>
-## *modify <sup>method</sup>*
-
-Modifies a key code in the key map.
-=======
 <a name="method.add"></a>
 ## *add <sup>method</sup>*
 
 Adds a key code to the key map.
->>>>>>> 7f34d014
 
 ### Parameters
 
@@ -404,17 +374,10 @@
     "result": null
 }
 ```
-<<<<<<< HEAD
-<a name="method.pair"></a>
-## *pair <sup>method</sup>*
-
-Activates pairing mode of a device.
-=======
 <a name="method.modify"></a>
 ## *modify <sup>method</sup>*
 
 Modifies a key code in the key map.
->>>>>>> 7f34d014
 
 ### Parameters
 
@@ -469,246 +432,211 @@
     "result": null
 }
 ```
-<<<<<<< HEAD
+<a name="method.delete"></a>
+## *delete <sup>method</sup>*
+
+Deletes a key code from the key map.
+
+### Parameters
+
+| Name | Type | Description |
+| :-------- | :-------- | :-------- |
+| params | object |  |
+| params.device | string | Device name |
+| params.code | number | Key code |
+
+### Result
+
+| Name | Type | Description |
+| :-------- | :-------- | :-------- |
+| result | null | Always null |
+
+### Errors
+
+| Code | Message | Description |
+| :-------- | :-------- | :-------- |
+| 22 | ```ERROR_UNKNOWN_KEY``` | Key does not exist |
+| 2 | ```ERROR_UNAVAILABLE``` | Unknown device |
+| 30 | ```ERROR_BAD_REQUEST``` | Bad JSON param data format |
+
+### Example
+
+#### Request
+
+```json
+{
+    "jsonrpc": "2.0", 
+    "id": 1234567890, 
+    "method": "RemoteControl.1.delete", 
+    "params": {
+        "device": "DevInput", 
+        "code": 1
+    }
+}
+```
+#### Response
+
+```json
+{
+    "jsonrpc": "2.0", 
+    "id": 1234567890, 
+    "result": null
+}
+```
+<a name="method.load"></a>
+## *load <sup>method</sup>*
+
+Re-loads the device's key map from persistent memory.
+
+### Parameters
+
+| Name | Type | Description |
+| :-------- | :-------- | :-------- |
+| params | object |  |
+| params.device | string | Device name |
+
+### Result
+
+| Name | Type | Description |
+| :-------- | :-------- | :-------- |
+| result | null | Always null |
+
+### Errors
+
+| Code | Message | Description |
+| :-------- | :-------- | :-------- |
+| 2 | ```ERROR_UNAVAILABLE``` | Unknown device |
+| 1 | ```ERROR_GENERAL``` | File does not exist |
+| 30 | ```ERROR_BAD_REQUEST``` | Bad JSON param data format |
+| 5 | ```ERROR_ILLEGAL_STATE``` | Illegal state |
+| 6 | ```ERROR_OPENING_FAILED``` | Opening failed |
+
+### Example
+
+#### Request
+
+```json
+{
+    "jsonrpc": "2.0", 
+    "id": 1234567890, 
+    "method": "RemoteControl.1.load", 
+    "params": {
+        "device": "DevInput"
+    }
+}
+```
+#### Response
+
+```json
+{
+    "jsonrpc": "2.0", 
+    "id": 1234567890, 
+    "result": null
+}
+```
+<a name="method.save"></a>
+## *save <sup>method</sup>*
+
+Saves the device's key map into persistent path.
+
+### Parameters
+
+| Name | Type | Description |
+| :-------- | :-------- | :-------- |
+| params | object |  |
+| params.device | string | Device name |
+
+### Result
+
+| Name | Type | Description |
+| :-------- | :-------- | :-------- |
+| result | null | Always null |
+
+### Errors
+
+| Code | Message | Description |
+| :-------- | :-------- | :-------- |
+| 2 | ```ERROR_UNAVAILABLE``` | Unknown device |
+| 1 | ```ERROR_GENERAL``` | File is not created |
+| 30 | ```ERROR_BAD_REQUEST``` | Bad JSON param data format |
+| 5 | ```ERROR_ILLEGAL_STATE``` | Illegal state |
+
+### Example
+
+#### Request
+
+```json
+{
+    "jsonrpc": "2.0", 
+    "id": 1234567890, 
+    "method": "RemoteControl.1.save", 
+    "params": {
+        "device": "DevInput"
+    }
+}
+```
+#### Response
+
+```json
+{
+    "jsonrpc": "2.0", 
+    "id": 1234567890, 
+    "result": null
+}
+```
+<a name="method.pair"></a>
+## *pair <sup>method</sup>*
+
+Activates pairing mode of a device.
+
+### Parameters
+
+| Name | Type | Description |
+| :-------- | :-------- | :-------- |
+| params | object |  |
+| params.device | string | Device name |
+
+### Result
+
+| Name | Type | Description |
+| :-------- | :-------- | :-------- |
+| result | null | Always null |
+
+### Errors
+
+| Code | Message | Description |
+| :-------- | :-------- | :-------- |
+| 2 | ```ERROR_UNAVAILABLE``` | Unknown device |
+| 1 | ```ERROR_GENERAL``` | Failed to activate pairing |
+| 30 | ```ERROR_BAD_REQUEST``` | Bad JSON param data format |
+
+### Example
+
+#### Request
+
+```json
+{
+    "jsonrpc": "2.0", 
+    "id": 1234567890, 
+    "method": "RemoteControl.1.pair", 
+    "params": {
+        "device": "DevInput"
+    }
+}
+```
+#### Response
+
+```json
+{
+    "jsonrpc": "2.0", 
+    "id": 1234567890, 
+    "result": null
+}
+```
 <a name="method.unpair"></a>
 ## *unpair <sup>method</sup>*
 
 Unpairs a device.
-=======
-<a name="method.delete"></a>
-## *delete <sup>method</sup>*
-
-Deletes a key code from the key map.
->>>>>>> 7f34d014
-
-### Parameters
-
-| Name | Type | Description |
-| :-------- | :-------- | :-------- |
-| params | object |  |
-| params.device | string | Device name |
-| params.code | number | Key code |
-
-### Result
-
-| Name | Type | Description |
-| :-------- | :-------- | :-------- |
-| result | null | Always null |
-
-### Errors
-
-| Code | Message | Description |
-| :-------- | :-------- | :-------- |
-| 22 | ```ERROR_UNKNOWN_KEY``` | Key does not exist |
-| 2 | ```ERROR_UNAVAILABLE``` | Unknown device |
-| 30 | ```ERROR_BAD_REQUEST``` | Bad JSON param data format |
-
-### Example
-
-#### Request
-
-```json
-{
-    "jsonrpc": "2.0", 
-    "id": 1234567890, 
-    "method": "RemoteControl.1.delete", 
-    "params": {
-        "device": "DevInput", 
-        "code": 1
-    }
-}
-```
-#### Response
-
-```json
-{
-    "jsonrpc": "2.0", 
-    "id": 1234567890, 
-    "result": null
-}
-```
-<<<<<<< HEAD
-<a name="method.send"></a>
-## *send <sup>method</sup>*
-
-Sends a key code to a device.
-=======
-<a name="method.load"></a>
-## *load <sup>method</sup>*
-
-Re-loads the device's key map from persistent memory.
->>>>>>> 7f34d014
-
-### Parameters
-
-| Name | Type | Description |
-| :-------- | :-------- | :-------- |
-| params | object |  |
-| params.device | string | Device name |
-
-### Result
-
-| Name | Type | Description |
-| :-------- | :-------- | :-------- |
-| result | null | Always null |
-
-### Errors
-
-| Code | Message | Description |
-| :-------- | :-------- | :-------- |
-| 2 | ```ERROR_UNAVAILABLE``` | Unknown device |
-| 1 | ```ERROR_GENERAL``` | File does not exist |
-| 30 | ```ERROR_BAD_REQUEST``` | Bad JSON param data format |
-| 5 | ```ERROR_ILLEGAL_STATE``` | Illegal state |
-| 6 | ```ERROR_OPENING_FAILED``` | Opening failed |
-
-### Example
-
-#### Request
-
-```json
-{
-    "jsonrpc": "2.0", 
-    "id": 1234567890, 
-    "method": "RemoteControl.1.load", 
-    "params": {
-        "device": "DevInput"
-    }
-}
-```
-#### Response
-
-```json
-{
-    "jsonrpc": "2.0", 
-    "id": 1234567890, 
-    "result": null
-}
-```
-<<<<<<< HEAD
-<a name="method.press"></a>
-## *press <sup>method</sup>*
-
-Sends a 'Press' code to a device.
-=======
-<a name="method.save"></a>
-## *save <sup>method</sup>*
-
-Saves the device's key map into persistent path.
->>>>>>> 7f34d014
-
-### Parameters
-
-| Name | Type | Description |
-| :-------- | :-------- | :-------- |
-| params | object |  |
-| params.device | string | Device name |
-
-### Result
-
-| Name | Type | Description |
-| :-------- | :-------- | :-------- |
-| result | null | Always null |
-
-### Errors
-
-| Code | Message | Description |
-| :-------- | :-------- | :-------- |
-| 2 | ```ERROR_UNAVAILABLE``` | Unknown device |
-| 1 | ```ERROR_GENERAL``` | File is not created |
-| 30 | ```ERROR_BAD_REQUEST``` | Bad JSON param data format |
-| 5 | ```ERROR_ILLEGAL_STATE``` | Illegal state |
-
-### Example
-
-#### Request
-
-```json
-{
-    "jsonrpc": "2.0", 
-    "id": 1234567890, 
-    "method": "RemoteControl.1.save", 
-    "params": {
-        "device": "DevInput"
-    }
-}
-```
-#### Response
-
-```json
-{
-    "jsonrpc": "2.0", 
-    "id": 1234567890, 
-    "result": null
-}
-```
-<<<<<<< HEAD
-<a name="method.release"></a>
-## *release <sup>method</sup>*
-
-Sends a 'Release' code to a device.
-=======
-<a name="method.pair"></a>
-## *pair <sup>method</sup>*
-
-Activates pairing mode of a device.
->>>>>>> 7f34d014
-
-### Parameters
-
-| Name | Type | Description |
-| :-------- | :-------- | :-------- |
-| params | object |  |
-| params.device | string | Device name |
-
-### Result
-
-| Name | Type | Description |
-| :-------- | :-------- | :-------- |
-| result | null | Always null |
-
-### Errors
-
-| Code | Message | Description |
-| :-------- | :-------- | :-------- |
-| 2 | ```ERROR_UNAVAILABLE``` | Unknown device |
-| 1 | ```ERROR_GENERAL``` | Failed to activate pairing |
-| 30 | ```ERROR_BAD_REQUEST``` | Bad JSON param data format |
-
-### Example
-
-#### Request
-
-```json
-{
-    "jsonrpc": "2.0", 
-    "id": 1234567890, 
-    "method": "RemoteControl.1.pair", 
-    "params": {
-        "device": "DevInput"
-    }
-}
-```
-#### Response
-
-```json
-{
-    "jsonrpc": "2.0", 
-    "id": 1234567890, 
-    "result": null
-}
-```
-<<<<<<< HEAD
-<a name="method.save"></a>
-## *save <sup>method</sup>*
-
-Saves the loaded key map as *DEVICE_NAME.json* into persistent path.
-=======
-<a name="method.unpair"></a>
-## *unpair <sup>method</sup>*
-
-Unpairs a device.
->>>>>>> 7f34d014
 
 ### Parameters
 
@@ -759,11 +687,6 @@
 <a name="head.Properties"></a>
 # Properties
 
-<<<<<<< HEAD
-Re-loads *DEVICE_NAME.json* key map.
-
-### Parameters
-=======
 The following properties are provided by the RemoteControl plugin:
 
 RemoteControl interface properties:
@@ -772,7 +695,6 @@
 | :-------- | :-------- |
 | [devices](#property.devices) <sup>RO</sup> | Names of all available devices |
 | [device](#property.device) <sup>RO</sup> | Metadata of a specific device |
->>>>>>> 7f34d014
 
 <a name="property.devices"></a>
 ## *devices <sup>property</sup>*
@@ -813,17 +735,11 @@
 <a name="property.device"></a>
 ## *device <sup>property</sup>*
 
-<<<<<<< HEAD
-Adds a key code to the key map.
-
-### Parameters
-=======
 Provides access to the metadata of a specific device.
 
 > This property is **read-only**.
 
 ### Value
->>>>>>> 7f34d014
 
 | Name | Type | Description |
 | :-------- | :-------- | :-------- |
@@ -861,98 +777,4 @@
         "metadata": "It is based on protocol A"
     }
 }
-```
-<a name="head.Properties"></a>
-# Properties
-
-The following properties are provided by the RemoteControl plugin:
-
-RemoteControl interface properties:
-
-| Property | Description |
-| :-------- | :-------- |
-| [devices](#property.devices) <sup>RO</sup> | Names of all available devices |
-| [device](#property.device) <sup>RO</sup> | Metadata of a specific device |
-
-<a name="property.devices"></a>
-## *devices <sup>property</sup>*
-
-Provides access to the names of all available devices.
-
-> This property is **read-only**.
-
-### Value
-
-| Name | Type | Description |
-| :-------- | :-------- | :-------- |
-| (property) | array | Names of all available devices |
-| (property)[#] | string | Available device name |
-
-### Example
-
-#### Get Request
-
-```json
-{
-    "jsonrpc": "2.0", 
-    "id": 1234567890, 
-    "method": "RemoteControl.1.devices"
-}
-```
-#### Get Response
-
-```json
-{
-    "jsonrpc": "2.0", 
-    "id": 1234567890, 
-    "result": [
-        "Web"
-    ]
-}
-```
-<a name="property.device"></a>
-## *device <sup>property</sup>*
-
-Provides access to the metadata of a specific device.
-
-> This property is **read-only**.
-
-### Value
-
-| Name | Type | Description |
-| :-------- | :-------- | :-------- |
-| (property) | object | Metadata of a specific device |
-| (property).name | string | Device name |
-| (property).metadata | string | Device metadata |
-
-### Errors
-
-| Code | Message | Description |
-| :-------- | :-------- | :-------- |
-| 1 | ```ERROR_GENERAL``` | Virtual device is loaded |
-| 2 | ```ERROR_UNAVAILABLE``` | Unknown device |
-| 30 | ```ERROR_BAD_REQUEST``` | Bad JSON param data format |
-
-### Example
-
-#### Get Request
-
-```json
-{
-    "jsonrpc": "2.0", 
-    "id": 1234567890, 
-    "method": "RemoteControl.1.device"
-}
-```
-#### Get Response
-
-```json
-{
-    "jsonrpc": "2.0", 
-    "id": 1234567890, 
-    "result": {
-        "name": "DevInput", 
-        "metadata": "It is based on protocol A"
-    }
-}
 ```