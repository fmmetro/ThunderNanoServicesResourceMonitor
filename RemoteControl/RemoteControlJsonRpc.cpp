--- conflicted
+++ resolved
@@ -15,19 +15,6 @@
 
     void RemoteControl::RegisterAll()
     {
-<<<<<<< HEAD
-        Register<KeyInfo,KeyResultData>(_T("key"), &RemoteControl::endpoint_key, this);
-        Register<KeyInfo,void>(_T("delete"), &RemoteControl::endpoint_delete, this);
-        Register<RcinfoInfo,void>(_T("modify"), &RemoteControl::endpoint_modify, this);
-        Register<DeviceInfo,void>(_T("pair"), &RemoteControl::endpoint_pair, this);
-        Register<UnpairParamsData,void>(_T("unpair"), &RemoteControl::endpoint_unpair, this);
-        Register<RcinfoInfo,void>(_T("send"), &RemoteControl::endpoint_send, this);
-        Register<RcinfoInfo,void>(_T("press"), &RemoteControl::endpoint_press, this);
-        Register<RcinfoInfo,void>(_T("release"), &RemoteControl::endpoint_release, this);
-        Register<DeviceInfo,void>(_T("save"), &RemoteControl::endpoint_save, this);
-        Register<DeviceInfo,void>(_T("load"), &RemoteControl::endpoint_load, this);
-        Register<RcinfoInfo,void>(_T("add"), &RemoteControl::endpoint_add, this);
-=======
         Register<KeyobjInfo,KeyResultData>(_T("key"), &RemoteControl::endpoint_key, this);
         Register<KeyobjInfo,void>(_T("send"), &RemoteControl::endpoint_send, this);
         Register<KeyobjInfo,void>(_T("press"), &RemoteControl::endpoint_press, this);
@@ -39,7 +26,6 @@
         Register<LoadParamsInfo,void>(_T("save"), &RemoteControl::endpoint_save, this);
         Register<LoadParamsInfo,void>(_T("pair"), &RemoteControl::endpoint_pair, this);
         Register<UnpairParamsData,void>(_T("unpair"), &RemoteControl::endpoint_unpair, this);
->>>>>>> 7f34d014
         Property<Core::JSON::ArrayType<Core::JSON::String>>(_T("devices"), &RemoteControl::get_devices, nullptr, this);
         Property<DeviceData>(_T("device"), &RemoteControl::get_device, nullptr, this);
     }
@@ -125,12 +111,6 @@
     // API implementation
     //
 
-<<<<<<< HEAD
-   // Property: devices - Names of all available devices
-   // Return codes:
-   //  - ERROR_NONE: Success
-=======
->>>>>>> 7f34d014
    uint32_t RemoteControl::get_devices(Core::JSON::ArrayType<Core::JSON::String>& response) const
    {
        std::list<string>::const_iterator index(_virtualDevices.begin());
@@ -151,55 +131,6 @@
            newElement = (*remoteDevices)->Name();
            response.Add(newElement);
        }
-<<<<<<< HEAD
-       return (Core::ERROR_NONE);
-
-       return Core::ERROR_NONE;
-   }
-
-   // Property: device - Metadata of specific devices
-   // Return codes:
-   //  - ERROR_NONE: Success
-   //  - ERROR_GENERAL: Virtual device is loaded
-   //  - ERROR_UNAVAILABLE: Unknown device
-   //  - ERROR_BAD_REQUEST: Bad JSON param data format
-   uint32_t RemoteControl::get_device(const string& index, DeviceData& response) const
-   {
-       uint32_t result = Core::ERROR_NONE;
-
-       if(index.empty() == false) {
-           if (IsVirtualDevice(index) == true) {
-               result = Core::ERROR_GENERAL;
-           } else if (IsPhysicalDevice(index) == true) {
-               Remotes::RemoteAdministrator& admin(Remotes::RemoteAdministrator::Instance());
-               uint32_t error = admin.Error(index);
-
-               if (error == Core::ERROR_NONE) {
-                   // Look at specific devices, if we have, append them to response
-                   Remotes::RemoteAdministrator::Iterator remoteDevices(admin.Producers());
-
-                   while (remoteDevices.Next() == true) {
-                       if ((*remoteDevices)->Name() == index) {
-                           response.Name = (*remoteDevices)->Name();
-                           response.Metadata = (*remoteDevices)->MetaData();
-                           break;
-                       }
-                   }
-               }
-           } else {
-               result = Core::ERROR_UNAVAILABLE;
-           }
-       } else {
-           result = Core::ERROR_BAD_REQUEST;
-       }
-       return result;
-
-       return Core::ERROR_NONE;
-   }
-
-    // Key action.
-    uint32_t RemoteControl::endpoint_key(const KeyInfo& params, KeyResultData& response)
-=======
 
        return Core::ERROR_NONE;
    }
@@ -237,7 +168,6 @@
    }
 
     uint32_t RemoteControl::endpoint_key(const KeyobjInfo& params, KeyResultData& response)
->>>>>>> 7f34d014
     {
         uint32_t result = Core::ERROR_NONE;
 
@@ -265,12 +195,7 @@
         return result;
     }
 
-<<<<<<< HEAD
-    // Key mapping actions.
-    uint32_t RemoteControl::endpoint_delete(const KeyInfo& params)
-=======
     uint32_t RemoteControl::endpoint_delete(const KeyobjInfo& params)
->>>>>>> 7f34d014
     {
         uint32_t result = Core::ERROR_NONE;
 
@@ -313,12 +238,7 @@
         return result;
     }
 
-<<<<<<< HEAD
-    // Pairing device.
-    uint32_t RemoteControl::endpoint_pair(const DeviceInfo& params)
-=======
     uint32_t RemoteControl::endpoint_pair(const LoadParamsInfo& params)
->>>>>>> 7f34d014
     {
         uint32_t result = Core::ERROR_NONE;
 
@@ -405,12 +325,7 @@
         return result;
     }
 
-<<<<<<< HEAD
-    // Key mapping actions.
-    uint32_t RemoteControl::endpoint_save(const DeviceInfo& params)
-=======
     uint32_t RemoteControl::endpoint_save(const LoadParamsInfo& params)
->>>>>>> 7f34d014
     {
         uint32_t result = Core::ERROR_NONE;
 
@@ -441,12 +356,7 @@
         return result;
     }
 
-<<<<<<< HEAD
-    // Key mapping actions.
-    uint32_t RemoteControl::endpoint_load(const DeviceInfo& params)
-=======
     uint32_t RemoteControl::endpoint_load(const LoadParamsInfo& params)
->>>>>>> 7f34d014
     {
         uint32_t result = Core::ERROR_NONE;
 
