--- conflicted
+++ resolved
@@ -105,8 +105,6 @@
                 }
                 return false;
             }
-<<<<<<< HEAD
-=======
             void ProducerEvent(const Exchange::ProducerEvents event) override
             {
                 if (_callback) {
@@ -114,7 +112,6 @@
                 }
             }
 
->>>>>>> 9701c68d
             BEGIN_INTERFACE_MAP(KeyDevice)
             INTERFACE_ENTRY(Exchange::IKeyProducer)
             END_INTERFACE_MAP
