/*
 * If not stated otherwise in this file or this component's LICENSE file the
 * following copyright and licenses apply:
 *
 * Copyright 2020 Metrological
 *
 * Licensed under the Apache License, Version 2.0 (the "License");
 * you may not use this file except in compliance with the License.
 * You may obtain a copy of the License at
 *
 * http://www.apache.org/licenses/LICENSE-2.0
 *
 * Unless required by applicable law or agreed to in writing, software
 * distributed under the License is distributed on an "AS IS" BASIS,
 * WITHOUT WARRANTIES OR CONDITIONS OF ANY KIND, either express or implied.
 * See the License for the specific language governing permissions and
 * limitations under the License.
 */
 
#ifndef __PLUGIN_COMPOSITOR_H
#define __PLUGIN_COMPOSITOR_H

#include "Module.h"
#include <interfaces/IComposition.h>
#include <interfaces/IInputSwitch.h>
#include <interfaces/json/JsonData_Compositor.h>


namespace WPEFramework {
namespace Plugin {
    class Compositor : public PluginHost::IPlugin, public PluginHost::IWeb, public PluginHost::JSONRPC {
    private:
        class Notification : public Exchange::IComposition::INotification, public RPC::IRemoteConnection::INotification {
        public:
            Notification(const Notification&) = delete;
            Notification& operator=(const Notification&) = delete;

            Notification(Compositor* parent)
                : _parent(*parent)
<<<<<<< HEAD
=======
                , _client()
                , _service()
            {
            }
            ~Notification() override = default;

            void Initialize(PluginHost::IShell* service, Exchange::IComposition* client)
>>>>>>> 34f1a35c
            {
            }
            ~Notification() override = default;

            //   IComposition INotification methods
            // -------------------------------------------------------------------------------------------------------
            void Attached(const string& name, Exchange::IComposition::IClient* client) override
            {
                _parent.Attached(name, client);
            }
            void Detached(const string& name) override
            {
                _parent.Detached(name);
            }

            //RPC::IRemoteConnection::INotification methods
            void Activated(RPC::IRemoteConnection* connection) override {
            }

            void Deactivated(RPC::IRemoteConnection* connection) override
            {
                _parent.Deactivated(connection);
            }

            BEGIN_INTERFACE_MAP(PluginSink)
            INTERFACE_ENTRY(Exchange::IComposition::INotification)
            INTERFACE_ENTRY(RPC::IRemoteConnection::INotification)
            END_INTERFACE_MAP

        private:
            Compositor& _parent;
        };

    public:
        typedef std::map<string, Exchange::IComposition::IClient*> Clients;

        class Config : public Core::JSON::Container {
        public:
            Config(const Config&);
            Config& operator=(const Config&);

        public:
            Config()
                : Core::JSON::Container()
                , System(_T("Controller"))
                , WorkDir()
                , InputSwitch(_T("InputSwitch"))
            {
                Add(_T("system"), &System);
                Add(_T("workdir"), &WorkDir);
                Add(_T("inputswitch"), &InputSwitch);
            }
            ~Config() = default;

        public:
            Core::JSON::String System;
            Core::JSON::String WorkDir;
            Core::JSON::String InputSwitch;
        };

        class Data : public Core::JSON::Container {
        public:
            Data(const Data&) = delete;
            Data& operator=(const Data&) = delete;

            Data()
                : Core::JSON::Container()
                , Clients()
            {
                Add(_T("clients"), &Clients);
                Add(_T("resolution"), &Resolution);
                Add(_T("x"), &X);
                Add(_T("y"), &Y);
                Add(_T("width"), &Width);
                Add(_T("height"), &Height);
            }
<<<<<<< HEAD
            ~Data() = default;
=======

            ~Data() override = default;
>>>>>>> 34f1a35c

        public:
            Core::JSON::ArrayType<Core::JSON::String> Clients;
            Core::JSON::EnumType<Exchange::IComposition::ScreenResolution> Resolution;
            Core::JSON::DecUInt32 X;
            Core::JSON::DecUInt32 Y;
            Core::JSON::DecUInt32 Width;
            Core::JSON::DecUInt32 Height;
        };

    public:
        Compositor(const Compositor&) = delete;
        Compositor& operator=(const Compositor&) = delete;
        
        Compositor();
<<<<<<< HEAD
        virtual ~Compositor() = default;
=======
        ~Compositor() override;
>>>>>>> 34f1a35c

    public:
        BEGIN_INTERFACE_MAP(Compositor)
        INTERFACE_ENTRY(PluginHost::IPlugin)
        INTERFACE_ENTRY(PluginHost::IWeb)
        INTERFACE_ENTRY(PluginHost::IDispatcher)
        INTERFACE_AGGREGATE(Exchange::IComposition, _composition)
        INTERFACE_AGGREGATE(Exchange::IBrightness, _brightness)
        END_INTERFACE_MAP

    public:
        //   IPlugin methods
        // -------------------------------------------------------------------------------------------------------
        const string Initialize(PluginHost::IShell* service) override;
        void Deinitialize(PluginHost::IShell* service) override;
        string Information() const override;

        //	IWeb methods
        // -------------------------------------------------------------------------------------------------------
        void Inbound(Web::Request& request) override;
        Core::ProxyType<Web::Response> Process(const Web::Request& request) override;

    private:
        void Attached(const string& name, Exchange::IComposition::IClient* client);
        void Detached(const string& name);
        void Deactivated(RPC::IRemoteConnection* connection);

        uint32_t Resolution(const Exchange::IComposition::ScreenResolution);
        Exchange::IComposition::ScreenResolution Resolution() const;

        uint32_t Opacity(const string& callsign, const uint32_t value);
        uint32_t Visible(const string& callsign, const bool visible);
        uint32_t Geometry(const string& callsign, const Exchange::IComposition::Rectangle& rectangle);
        Exchange::IComposition::Rectangle Geometry(const string& callsign) const;
        uint32_t ToTop(const string& callsign, Exchange::IComposition::IClient* client);
        uint32_t ToTop(const string& callsign);
        uint32_t Select(const string& callsign);
        uint32_t PutBefore(const string& relative, const string& callsign);
        uint32_t GetBrightness(Exchange::IBrightness::Brightness& brightness) const;
        uint32_t SetBrightness(const Exchange::IBrightness::Brightness& brightness);

        void ZOrder(std::list<string>& zOrderedList, const bool primary) const;
        Exchange::IComposition::IClient* InterfaceByCallsign(const string& callsign) const;

        void ZOrder(Core::JSON::ArrayType<Core::JSON::String>& zOrderedList) const {
            std::list<string> list;
            std::list<string>::const_iterator index;
            ZOrder(list, true);
            index = list.begin();
            while (index != list.end()) {
                Core::JSON::String& element(zOrderedList.Add());
                element = *index;
                index++;
            }
        }

        /* JSON-RPC */
        void RegisterAll();
        void UnregisterAll();
        uint32_t endpoint_putontop(const JsonData::Compositor::PutontopParamsInfo& params);
        uint32_t endpoint_select(const JsonData::Compositor::PutontopParamsInfo& params);
        uint32_t endpoint_putbelow(const JsonData::Compositor::PutbelowParamsData& params);
        uint32_t get_resolution(Core::JSON::EnumType<JsonData::Compositor::ResolutionType>& response) const;
        uint32_t set_resolution(const Core::JSON::EnumType<JsonData::Compositor::ResolutionType>& param);
        uint32_t get_zorder(Core::JSON::ArrayType<Core::JSON::String>& response) const;
        uint32_t get_geometry(const string& index, JsonData::Compositor::GeometryData& response) const;
        uint32_t set_geometry(const string& index, const JsonData::Compositor::GeometryData& param);
        uint32_t set_visiblity(const string& index, const Core::JSON::EnumType<JsonData::Compositor::VisiblityType>& param);
        uint32_t set_opacity(const string& index, const Core::JSON::DecUInt8& param);
        uint32_t get_brightness(Core::JSON::EnumType<JsonData::Compositor::BrightnessType>& response) const;
        uint32_t set_brightness(const Core::JSON::EnumType<JsonData::Compositor::BrightnessType>& param);

    private:
        mutable Core::CriticalSection _adminLock;
        uint8_t _skipURL;
        Core::Sink<Notification> _notification;
        Exchange::IComposition* _composition;
        Exchange::IBrightness* _brightness;
        PluginHost::IShell* _service;
        uint32_t _connectionId;
        Clients _clients;
        Exchange::IInputSwitch* _inputSwitch;
        string _inputSwitchCallsign;
    };
}
}

#endif // __PLUGIN_COMPOSITOR_H<|MERGE_RESOLUTION|>--- conflicted
+++ resolved
@@ -37,16 +37,6 @@
 
             Notification(Compositor* parent)
                 : _parent(*parent)
-<<<<<<< HEAD
-=======
-                , _client()
-                , _service()
-            {
-            }
-            ~Notification() override = default;
-
-            void Initialize(PluginHost::IShell* service, Exchange::IComposition* client)
->>>>>>> 34f1a35c
             {
             }
             ~Notification() override = default;
@@ -123,12 +113,8 @@
                 Add(_T("width"), &Width);
                 Add(_T("height"), &Height);
             }
-<<<<<<< HEAD
-            ~Data() = default;
-=======
 
             ~Data() override = default;
->>>>>>> 34f1a35c
 
         public:
             Core::JSON::ArrayType<Core::JSON::String> Clients;
@@ -144,11 +130,7 @@
         Compositor& operator=(const Compositor&) = delete;
         
         Compositor();
-<<<<<<< HEAD
-        virtual ~Compositor() = default;
-=======
-        ~Compositor() override;
->>>>>>> 34f1a35c
+        ~Compositor() override = default;
 
     public:
         BEGIN_INTERFACE_MAP(Compositor)
