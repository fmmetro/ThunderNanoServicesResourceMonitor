# If not stated otherwise in this file or this component's LICENSE file the
# following copyright and licenses apply:
#
# Copyright 2020 RDK Management
#
# Licensed under the Apache License, Version 2.0 (the "License");
# you may not use this file except in compliance with the License.
# You may obtain a copy of the License at
#
# http://www.apache.org/licenses/LICENSE-2.0
#
# Unless required by applicable law or agreed to in writing, software
# distributed under the License is distributed on an "AS IS" BASIS,
# WITHOUT WARRANTIES OR CONDITIONS OF ANY KIND, either express or implied.
# See the License for the specific language governing permissions and
# limitations under the License.

set(PLUGIN_NAME PlayerInfo)
set(MODULE_NAME ${NAMESPACE}${PLUGIN_NAME})

option(DOLBY_SUPPORT "Build the PlayerInfo with dolby support" OFF)

find_package(${NAMESPACE}Plugins REQUIRED)
find_package(${NAMESPACE}Definitions REQUIRED)
find_package(CompileSettingsDebug CONFIG REQUIRED)

add_library(${MODULE_NAME} SHARED
    PlayerInfo.cpp
    Module.cpp)

set_target_properties(${MODULE_NAME} PROPERTIES
        CXX_STANDARD 11
        CXX_STANDARD_REQUIRED YES)

target_link_libraries(${MODULE_NAME}
    PRIVATE
        CompileSettingsDebug::CompileSettingsDebug
        ${NAMESPACE}Plugins::${NAMESPACE}Plugins
        ${NAMESPACE}Definitions::${NAMESPACE}Definitions)

find_package(GSTREAMER REQUIRED)

if (DOLBY_SUPPORT)

    target_sources(${MODULE_NAME}
        PRIVATE
            ${CMAKE_CURRENT_SOURCE_DIR}/Dolby/DolbyOutput.cpp)

    target_include_directories(${MODULE_NAME}
        PRIVATE
            ${CMAKE_CURRENT_SOURCE_DIR}/Dolby/include)

    target_compile_definitions(${MODULE_NAME}
        PRIVATE
            DOLBY_SUPPORT=1)

    add_subdirectory(${CMAKE_CURRENT_SOURCE_DIR}/Dolby)

    target_link_libraries(${MODULE_NAME}
        PRIVATE
            PlayerInfoDolby)
endif()

<<<<<<< HEAD
if (GSTREAMER_FOUND)
=======
if (USE_IARM)
    find_package(DS REQUIRED)
    find_package(IARMBus REQUIRED)
    target_include_directories(${MODULE_NAME} PRIVATE
        ${IARMBUS_INCLUDE_DIRS}
        ${DS_INCLUDE_DIRS}
        ../helpers)
    target_link_libraries(${MODULE_NAME} PRIVATE
        ${NAMESPACE}Plugins::${NAMESPACE}Plugins
        ${IARMBUS_LIBRARIES}
        ${DS_LIBRARIES})
    target_sources(${MODULE_NAME}
        PRIVATE
            IARM/PlatformImplementation.cpp
            ../helpers/utils.cpp)
elseif (GSTREAMER_FOUND)
    target_sources(${MODULE_NAME}
        PRIVATE
            GStreamer/PlatformImplementation.cpp)
>>>>>>> 6075d484

    target_link_libraries(${MODULE_NAME}
        PRIVATE
            ${GSTREAMER_LIBRARIES})

    target_include_directories(${MODULE_NAME}
        PRIVATE
            ${GSTREAMER_INCLUDES})

    if (USE_DEVICESETTINGS)
        find_package(DS REQUIRED)
        find_package(IARMBus REQUIRED)
        target_include_directories(${MODULE_NAME} PRIVATE
            ${IARMBUS_INCLUDE_DIRS}
            ${DS_INCLUDE_DIRS}
            ../helpers)
        target_link_libraries(${MODULE_NAME} PRIVATE
            ${NAMESPACE}Plugins::${NAMESPACE}Plugins
            ${IARMBUS_LIBRARIES}
            ${DS_LIBRARIES})
        target_sources(${MODULE_NAME}
            PRIVATE
                DeviceSettings/PlatformImplementation.cpp
                ../helpers/utils.cpp)
    else()
        target_sources(${MODULE_NAME}
            PRIVATE
                GStreamer/PlatformImplementation.cpp)
    endif()
endif ()

install(TARGETS ${MODULE_NAME}
    DESTINATION lib/${STORAGE_DIRECTORY}/plugins)

write_config(${PLUGIN_NAME})<|MERGE_RESOLUTION|>--- conflicted
+++ resolved
@@ -35,8 +35,8 @@
 target_link_libraries(${MODULE_NAME}
     PRIVATE
         CompileSettingsDebug::CompileSettingsDebug
-        ${NAMESPACE}Plugins::${NAMESPACE}Plugins
-        ${NAMESPACE}Definitions::${NAMESPACE}Definitions)
+        ${NAMESPACE}Definitions::${NAMESPACE}Definitions
+        ${NAMESPACE}Plugins::${NAMESPACE}Plugins)
 
 find_package(GSTREAMER REQUIRED)
 
@@ -61,9 +61,6 @@
             PlayerInfoDolby)
 endif()
 
-<<<<<<< HEAD
-if (GSTREAMER_FOUND)
-=======
 if (USE_IARM)
     find_package(DS REQUIRED)
     find_package(IARMBus REQUIRED)
@@ -83,7 +80,6 @@
     target_sources(${MODULE_NAME}
         PRIVATE
             GStreamer/PlatformImplementation.cpp)
->>>>>>> 6075d484
 
     target_link_libraries(${MODULE_NAME}
         PRIVATE
@@ -92,27 +88,6 @@
     target_include_directories(${MODULE_NAME}
         PRIVATE
             ${GSTREAMER_INCLUDES})
-
-    if (USE_DEVICESETTINGS)
-        find_package(DS REQUIRED)
-        find_package(IARMBus REQUIRED)
-        target_include_directories(${MODULE_NAME} PRIVATE
-            ${IARMBUS_INCLUDE_DIRS}
-            ${DS_INCLUDE_DIRS}
-            ../helpers)
-        target_link_libraries(${MODULE_NAME} PRIVATE
-            ${NAMESPACE}Plugins::${NAMESPACE}Plugins
-            ${IARMBUS_LIBRARIES}
-            ${DS_LIBRARIES})
-        target_sources(${MODULE_NAME}
-            PRIVATE
-                DeviceSettings/PlatformImplementation.cpp
-                ../helpers/utils.cpp)
-    else()
-        target_sources(${MODULE_NAME}
-            PRIVATE
-                GStreamer/PlatformImplementation.cpp)
-    endif()
 endif ()
 
 install(TARGETS ${MODULE_NAME}
