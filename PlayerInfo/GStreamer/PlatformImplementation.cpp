/*
 * If not stated otherwise in this file or this component's LICENSE file the
 * following copyright and licenses apply:
 *
 * Copyright 2020 RDK Management
 *
 * Licensed under the Apache License, Version 2.0 (the "License");
 * you may not use this file except in compliance with the License.
 * You may obtain a copy of the License at
 *
 * http://www.apache.org/licenses/LICENSE-2.0
 *
 * Unless required by applicable law or agreed to in writing, software
 * distributed under the License is distributed on an "AS IS" BASIS,
 * WITHOUT WARRANTIES OR CONDITIONS OF ANY KIND, either express or implied.
 * See the License for the specific language governing permissions and
 * limitations under the License.
 */

#include "../Module.h"
#include <interfaces/IPlayerInfo.h>
#include <interfaces/IDolby.h>

#include <gst/gst.h>

namespace WPEFramework {
namespace Plugin {

class PlayerInfoImplementation : public Exchange::IPlayerProperties {
private:

    class GstUtils {
    private:
        struct FeatureListDeleter {
            void operator()(GList* p) { gst_plugin_feature_list_free(p); }
        };

        struct CapsDeleter {
            void operator()(GstCaps* p) { gst_caps_unref(p); }
        };
        typedef std::unique_ptr<GList, FeatureListDeleter> FeatureList;
        typedef std::unique_ptr<GstCaps, CapsDeleter> MediaTypes;

   public:
        GstUtils() = delete;
        GstUtils(const GstUtils&) = delete;
        GstUtils& operator= (const GstUtils&) = delete;

        template <typename C, typename CodecIteratorList>
        static bool GstRegistryCheckElementsForMediaTypes(C caps, CodecIteratorList& codecIteratorList) {

            auto type = std::is_same<C, VideoCaps>::value ? GST_ELEMENT_FACTORY_TYPE_MEDIA_VIDEO : GST_ELEMENT_FACTORY_TYPE_MEDIA_AUDIO;

            FeatureList decoderFactories{gst_element_factory_list_get_elements(GST_ELEMENT_FACTORY_TYPE_DECODER | type, GST_RANK_MARGINAL)};
            FeatureList parserFactories{gst_element_factory_list_get_elements(GST_ELEMENT_FACTORY_TYPE_PARSER | type, GST_RANK_MARGINAL)};

            FeatureList elements;
            for (auto index: caps) {

                MediaTypes mediaType{gst_caps_from_string(index.first.c_str())};
                if (elements = std::move(GstUtils::GstRegistryGetElementForMediaType(decoderFactories.get(), std::move(mediaType)))) {
                    codecIteratorList.push_back(index.second);

                } else if (elements = std::move(GstUtils::GstRegistryGetElementForMediaType(parserFactories.get(), std::move(mediaType)))) {

                    for (GList* iterator = elements.get(); iterator; iterator = iterator->next) {

                        GstElementFactory* gstElementFactory = static_cast<GstElementFactory*>(iterator->data);
                        const GList* padTemplates = gst_element_factory_get_static_pad_templates(gstElementFactory);

                        for (const GList* padTemplatesIterator = padTemplates; padTemplatesIterator; padTemplatesIterator = padTemplatesIterator->next) {
                            GstStaticPadTemplate* padTemplate = static_cast<GstStaticPadTemplate*>(padTemplatesIterator->data);

                            if (padTemplate->direction == GST_PAD_SRC) {
                                MediaTypes mediaTypes{gst_static_pad_template_get_caps(padTemplate)};
                                if (GstUtils::GstRegistryGetElementForMediaType(decoderFactories.get(), std::move(mediaTypes))) {
                                    codecIteratorList.push_back(index.second);
                                }
                            }
                        }
                    }
                 }
             }

             return (codecIteratorList.size() != 0);
         }

    private:
        static inline FeatureList GstRegistryGetElementForMediaType(GList* elementsFactories, MediaTypes&& mediaTypes) {
            FeatureList candidates{gst_element_factory_list_filter(elementsFactories, mediaTypes.get(), GST_PAD_SINK, false)};

            return std::move(candidates);
        }

    };

private:
    using AudioIteratorImplementation = RPC::IteratorType<Exchange::IPlayerProperties::IAudioCodecIterator>;
    using VideoIteratorImplementation = RPC::IteratorType<Exchange::IPlayerProperties::IVideoCodecIterator>;

    typedef std::map<const string, const Exchange::IPlayerProperties::AudioCodec> AudioCaps;
    typedef std::map<const string, const Exchange::IPlayerProperties::VideoCodec> VideoCaps;

public:
    PlayerInfoImplementation()
#if DOLBY_SUPPORT
        : _dolbyOut(Core::ServiceAdministrator::Instance()
                        .Instantiate<Exchange::Dolby::IOutput>(Core::Library(), "DolbyOutputImplementation", ~0))
#endif
    {
        gst_init(0, nullptr);
        UpdateAudioCodecInfo();
        UpdateVideoCodecInfo();
    }

    PlayerInfoImplementation(const PlayerInfoImplementation&) = delete;
    PlayerInfoImplementation& operator= (const PlayerInfoImplementation&) = delete;
    ~PlayerInfoImplementation() override
    {
        _audioCodecs.clear();
        _videoCodecs.clear();

#if DOLBY_SUPPORT
        if(_dolbyOut != nullptr) {
            _dolbyOut->Release();
        }
#endif
    }

public:
<<<<<<< HEAD
    uint32_t AudioCodecs(Exchange::IPlayerProperties::IAudioCodecIterator*& iterator) const override
    {
        iterator = Core::Service<AudioIteratorImplementation>::Create<Exchange::IPlayerProperties::IAudioCodecIterator>(_audioCodecs);
        return (iterator != nullptr ? Core::ERROR_NONE : Core::ERROR_GENERAL);
    }
    uint32_t VideoCodecs(Exchange::IPlayerProperties::IVideoCodecIterator*& iterator) const override
    {
        iterator = Core::Service<VideoIteratorImplementation>::Create<Exchange::IPlayerProperties::IVideoCodecIterator>(_videoCodecs);
        return (iterator != nullptr ? Core::ERROR_NONE : Core::ERROR_GENERAL);
    }
    uint32_t Resolution(PlaybackResolution& res /* @out */) const override {
        res = RESOLUTION_UNKNOWN;
        return (Core::ERROR_GENERAL);
    }
    uint32_t IsAudioEquivalenceEnabled(bool& ae /* @out */) const override {
        ae = false;
        return (Core::ERROR_GENERAL);
=======
    uint32_t AudioCodecs(Exchange::IPlayerProperties::IAudioCodecIterator*& codec) const override
    {
        codec = (Core::Service<AudioIteratorImplementation>::Create<Exchange::IPlayerProperties::IAudioCodecIterator>(_audioCodecs));
        return (codec != nullptr ? Core::ERROR_NONE : Core::ERROR_GENERAL);
    }
    uint32_t VideoCodecs(Exchange::IPlayerProperties::IVideoCodecIterator*& codec) const override
    {
        codec = (Core::Service<VideoIteratorImplementation>::Create<Exchange::IPlayerProperties::IVideoCodecIterator>(_videoCodecs));
        return (codec != nullptr ? Core::ERROR_NONE : Core::ERROR_GENERAL);
    }
    uint32_t Resolution(PlaybackResolution& res) const override
    {
        return (Core::ERROR_NONE);
    }
    uint32_t IsAudioEquivalenceEnabled(bool& ae) const override
    {
        return (Core::ERROR_NONE);
>>>>>>> 6075d484
    }

    BEGIN_INTERFACE_MAP(PlayerInfoImplementation)
    INTERFACE_ENTRY(Exchange::IPlayerProperties)
#if DOLBY_SUPPORT
    INTERFACE_AGGREGATE(Exchange::Dolby::IOutput, _dolbyOut)
#endif
    END_INTERFACE_MAP

private:
    void UpdateAudioCodecInfo()
    {
        AudioCaps audioCaps = {
            {"audio/mpeg, mpegversion=(int)1", Exchange::IPlayerProperties::AudioCodec::AUDIO_MPEG1},
            {"audio/mpeg, mpegversion=(int)2", Exchange::IPlayerProperties::AudioCodec::AUDIO_MPEG2},
            {"audio/mpeg, mpegversion=(int)4", Exchange::IPlayerProperties::AudioCodec::AUDIO_MPEG4},
            {"audio/mpeg, mpegversion=(int)1, layer=(int)[1, 3]", Exchange::IPlayerProperties::AudioCodec::AUDIO_MPEG3},
            {"audio/mpeg, mpegversion=(int){2, 4}", Exchange::IPlayerProperties::AudioCodec::AUDIO_AAC},
<<<<<<< HEAD
            {"audio/x-ac3", Exchange::IPlayerProperties::AUDIO_AC3},
            {"audio/x-eac3", Exchange::IPlayerProperties::AUDIO_AC3_PLUS},
            {"audio/x-opus", Exchange::IPlayerProperties::AUDIO_OPUS},
            {"audio/x-dts", Exchange::IPlayerProperties::AUDIO_DTS},
            {"audio/x-vorbis", Exchange::IPlayerProperties::AUDIO_VORBIS_OGG},
            {"audio/x-wav", Exchange::IPlayerProperties::AUDIO_WAV},
=======
            {"audio/x-ac3", Exchange::IPlayerProperties::AudioCodec::AUDIO_AC3},
            {"audio/x-eac3", Exchange::IPlayerProperties::AudioCodec::AUDIO_AC3_PLUS},
            {"audio/x-opus", Exchange::IPlayerProperties::AudioCodec::AUDIO_OPUS},
            {"audio/x-dts", Exchange::IPlayerProperties::AudioCodec::AUDIO_DTS},
            {"audio/x-vorbis", Exchange::IPlayerProperties::AudioCodec::AUDIO_VORBIS_OGG},
            {"audio/x-wav", Exchange::IPlayerProperties::AudioCodec::AUDIO_WAV},
>>>>>>> 6075d484
        };
        if (GstUtils::GstRegistryCheckElementsForMediaTypes(audioCaps, _audioCodecs) != true) {
            TRACE_L1(_T("There is no Audio Codec support available"));
        }
    }
    void UpdateVideoCodecInfo()
    {
        VideoCaps videoCaps = {
            {"video/x-h263", Exchange::IPlayerProperties::VideoCodec::VIDEO_H263},
            {"video/x-h264, profile=(string)high", Exchange::IPlayerProperties::VideoCodec::VIDEO_H264},
            {"video/x-h265", Exchange::IPlayerProperties::VideoCodec::VIDEO_H265},
            {"video/mpeg, mpegversion=(int){1,2}, systemstream=(boolean)false", Exchange::IPlayerProperties::VideoCodec::VIDEO_MPEG},
            {"video/x-vp8", Exchange::IPlayerProperties::VideoCodec::VIDEO_VP8},
            {"video/x-vp9", Exchange::IPlayerProperties::VideoCodec::VIDEO_VP9},
            {"video/x-vp10", Exchange::IPlayerProperties::VideoCodec::VIDEO_VP10}
        };
        if (GstUtils::GstRegistryCheckElementsForMediaTypes(videoCaps, _videoCodecs) != true) {
            TRACE_L1(_T("There is no Video Codec support available"));
        }
    }

private:
    std::list<Exchange::IPlayerProperties::AudioCodec> _audioCodecs;
    std::list<Exchange::IPlayerProperties::VideoCodec> _videoCodecs;
<<<<<<< HEAD
=======
#if DOLBY_SUPPORT
>>>>>>> 6075d484
    Exchange::Dolby::IOutput* _dolbyOut;
#endif
};

    SERVICE_REGISTRATION(PlayerInfoImplementation, 1, 0);
}
}<|MERGE_RESOLUTION|>--- conflicted
+++ resolved
@@ -128,25 +128,6 @@
     }
 
 public:
-<<<<<<< HEAD
-    uint32_t AudioCodecs(Exchange::IPlayerProperties::IAudioCodecIterator*& iterator) const override
-    {
-        iterator = Core::Service<AudioIteratorImplementation>::Create<Exchange::IPlayerProperties::IAudioCodecIterator>(_audioCodecs);
-        return (iterator != nullptr ? Core::ERROR_NONE : Core::ERROR_GENERAL);
-    }
-    uint32_t VideoCodecs(Exchange::IPlayerProperties::IVideoCodecIterator*& iterator) const override
-    {
-        iterator = Core::Service<VideoIteratorImplementation>::Create<Exchange::IPlayerProperties::IVideoCodecIterator>(_videoCodecs);
-        return (iterator != nullptr ? Core::ERROR_NONE : Core::ERROR_GENERAL);
-    }
-    uint32_t Resolution(PlaybackResolution& res /* @out */) const override {
-        res = RESOLUTION_UNKNOWN;
-        return (Core::ERROR_GENERAL);
-    }
-    uint32_t IsAudioEquivalenceEnabled(bool& ae /* @out */) const override {
-        ae = false;
-        return (Core::ERROR_GENERAL);
-=======
     uint32_t AudioCodecs(Exchange::IPlayerProperties::IAudioCodecIterator*& codec) const override
     {
         codec = (Core::Service<AudioIteratorImplementation>::Create<Exchange::IPlayerProperties::IAudioCodecIterator>(_audioCodecs));
@@ -164,7 +145,6 @@
     uint32_t IsAudioEquivalenceEnabled(bool& ae) const override
     {
         return (Core::ERROR_NONE);
->>>>>>> 6075d484
     }
 
     BEGIN_INTERFACE_MAP(PlayerInfoImplementation)
@@ -183,21 +163,12 @@
             {"audio/mpeg, mpegversion=(int)4", Exchange::IPlayerProperties::AudioCodec::AUDIO_MPEG4},
             {"audio/mpeg, mpegversion=(int)1, layer=(int)[1, 3]", Exchange::IPlayerProperties::AudioCodec::AUDIO_MPEG3},
             {"audio/mpeg, mpegversion=(int){2, 4}", Exchange::IPlayerProperties::AudioCodec::AUDIO_AAC},
-<<<<<<< HEAD
-            {"audio/x-ac3", Exchange::IPlayerProperties::AUDIO_AC3},
-            {"audio/x-eac3", Exchange::IPlayerProperties::AUDIO_AC3_PLUS},
-            {"audio/x-opus", Exchange::IPlayerProperties::AUDIO_OPUS},
-            {"audio/x-dts", Exchange::IPlayerProperties::AUDIO_DTS},
-            {"audio/x-vorbis", Exchange::IPlayerProperties::AUDIO_VORBIS_OGG},
-            {"audio/x-wav", Exchange::IPlayerProperties::AUDIO_WAV},
-=======
             {"audio/x-ac3", Exchange::IPlayerProperties::AudioCodec::AUDIO_AC3},
             {"audio/x-eac3", Exchange::IPlayerProperties::AudioCodec::AUDIO_AC3_PLUS},
             {"audio/x-opus", Exchange::IPlayerProperties::AudioCodec::AUDIO_OPUS},
             {"audio/x-dts", Exchange::IPlayerProperties::AudioCodec::AUDIO_DTS},
             {"audio/x-vorbis", Exchange::IPlayerProperties::AudioCodec::AUDIO_VORBIS_OGG},
             {"audio/x-wav", Exchange::IPlayerProperties::AudioCodec::AUDIO_WAV},
->>>>>>> 6075d484
         };
         if (GstUtils::GstRegistryCheckElementsForMediaTypes(audioCaps, _audioCodecs) != true) {
             TRACE_L1(_T("There is no Audio Codec support available"));
@@ -222,10 +193,7 @@
 private:
     std::list<Exchange::IPlayerProperties::AudioCodec> _audioCodecs;
     std::list<Exchange::IPlayerProperties::VideoCodec> _videoCodecs;
-<<<<<<< HEAD
-=======
-#if DOLBY_SUPPORT
->>>>>>> 6075d484
+#if DOLBY_SUPPORT
     Exchange::Dolby::IOutput* _dolbyOut;
 #endif
 };
