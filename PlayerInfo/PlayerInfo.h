/*
 * If not stated otherwise in this file or this component's LICENSE file the
 * following copyright and licenses apply:
 *
 * Copyright 2020 RDK Management
 *
 * Licensed under the Apache License, Version 2.0 (the "License");
 * you may not use this file except in compliance with the License.
 * You may obtain a copy of the License at
 *
 * http://www.apache.org/licenses/LICENSE-2.0
 *
 * Unless required by applicable law or agreed to in writing, software
 * distributed under the License is distributed on an "AS IS" BASIS,
 * WITHOUT WARRANTIES OR CONDITIONS OF ANY KIND, either express or implied.
 * See the License for the specific language governing permissions and
 * limitations under the License.
 */

#pragma once

#include "Module.h"
#include <interfaces/json/JsonData_PlayerInfo.h>
<<<<<<< HEAD
#include <interfaces/json/JDolbyOutput.h>
#include <interfaces/json/JPlayerProperties.h>
=======
#include <interfaces/json/JPlayerProperties.h>
#include <interfaces/json/JDolbyOutput.h>
>>>>>>> 6075d484

namespace WPEFramework {
namespace Plugin {

    class PlayerInfo : public PluginHost::IPlugin, public PluginHost::IWeb, public PluginHost::JSONRPC {
    private:
<<<<<<< HEAD
=======
#if DOLBY_SUPPORT
>>>>>>> 6075d484
        class Notification : protected Exchange::Dolby::IOutput::INotification {
        private:
            Notification() = delete;
            Notification(const Notification&) = delete;
            Notification& operator=(const Notification&) = delete;
        public:
            explicit Notification(PlayerInfo* parent)
                : _parent(*parent)
            {
                ASSERT(parent != nullptr);
            }
            virtual ~Notification()
            {
            }

            void Initialize(Exchange::Dolby::IOutput* client)
            {
                ASSERT(client != nullptr);
                _client = client;
                _client->AddRef();
                _client->Register(this);
            }
            void Deinitialize()
            {
                ASSERT(_client != nullptr);
                if (_client != nullptr) {
                    _client->Unregister(this);
                    _client->Release();
                    _client = nullptr;
                }
            }
            void AudioModeChanged(const Exchange::Dolby::IOutput::SoundModes mode, bool enabled) override
            {
                Exchange::Dolby::JOutput::Event::AudioModeChanged(_parent, mode, enabled);
            }
            BEGIN_INTERFACE_MAP(Notification)
            INTERFACE_ENTRY(Exchange::Dolby::IOutput::INotification)
            END_INTERFACE_MAP

        private:
            PlayerInfo& _parent;
            Exchange::Dolby::IOutput* _client;
        };
<<<<<<< HEAD
=======
#endif
>>>>>>> 6075d484
    public:
        PlayerInfo(const PlayerInfo&) = delete;
        PlayerInfo& operator=(const PlayerInfo&) = delete;

        PlayerInfo()
            : _skipURL(0)
            , _connectionId(0)
            , _player(nullptr)
            , _audioCodecs(nullptr)
            , _videoCodecs(nullptr)
<<<<<<< HEAD
            , _notification(this)
=======
#if DOLBY_SUPPORT
            , _notification(this)
#endif
>>>>>>> 6075d484
        {
        }

        virtual ~PlayerInfo()
        {
        }

        BEGIN_INTERFACE_MAP(PlayerInfo)
        INTERFACE_ENTRY(PluginHost::IPlugin)
        INTERFACE_ENTRY(PluginHost::IWeb)
        INTERFACE_ENTRY(PluginHost::IDispatcher)
        INTERFACE_AGGREGATE(Exchange::IPlayerProperties, _player)
        END_INTERFACE_MAP

    public:
        //   IPlugin methods
        // -------------------------------------------------------------------------------------------------------
        virtual const string Initialize(PluginHost::IShell* service) override;
        virtual void Deinitialize(PluginHost::IShell* service) override;
        virtual string Information() const override;

        //   IWeb methods
        // -------------------------------------------------------------------------------------------------------
        virtual void Inbound(Web::Request& request) override;
        virtual Core::ProxyType<Web::Response> Process(const Web::Request& request) override;

    private:
<<<<<<< HEAD

        uint32_t get_playerinfo(JsonData::PlayerInfo::CodecsData&) const;
        void Info(JsonData::PlayerInfo::CodecsData&) const;

=======
        void Info(JsonData::PlayerInfo::CodecsData&) const;

#if DOLBY_SUPPORT
        uint32_t get_playerinfo(JsonData::PlayerInfo::CodecsData&) const;

>>>>>>> 6075d484
        uint32_t get_dolbymode(Core::JSON::EnumType<JsonData::PlayerInfo::DolbyType>&) const;
        uint32_t set_dolbymode(const Core::JSON::EnumType<JsonData::PlayerInfo::DolbyType>&);
#endif

    private:
        uint8_t _skipURL;
        uint32_t _connectionId;

        Exchange::IPlayerProperties* _player;
        Exchange::IPlayerProperties::IAudioCodecIterator* _audioCodecs;
        Exchange::IPlayerProperties::IVideoCodecIterator* _videoCodecs;
<<<<<<< HEAD
        Exchange::Dolby::IOutput* _dolbyOut;
        Core::Sink<Notification> _notification;
=======
#if DOLBY_SUPPORT
        Exchange::Dolby::IOutput* _dolbyOut;
        Core::Sink<Notification> _notification;
#endif
>>>>>>> 6075d484
    };

} // namespace Plugin
} // namespace WPEFramework<|MERGE_RESOLUTION|>--- conflicted
+++ resolved
@@ -21,23 +21,15 @@
 
 #include "Module.h"
 #include <interfaces/json/JsonData_PlayerInfo.h>
-<<<<<<< HEAD
-#include <interfaces/json/JDolbyOutput.h>
-#include <interfaces/json/JPlayerProperties.h>
-=======
 #include <interfaces/json/JPlayerProperties.h>
 #include <interfaces/json/JDolbyOutput.h>
->>>>>>> 6075d484
 
 namespace WPEFramework {
 namespace Plugin {
 
     class PlayerInfo : public PluginHost::IPlugin, public PluginHost::IWeb, public PluginHost::JSONRPC {
     private:
-<<<<<<< HEAD
-=======
 #if DOLBY_SUPPORT
->>>>>>> 6075d484
         class Notification : protected Exchange::Dolby::IOutput::INotification {
         private:
             Notification() = delete;
@@ -81,10 +73,7 @@
             PlayerInfo& _parent;
             Exchange::Dolby::IOutput* _client;
         };
-<<<<<<< HEAD
-=======
 #endif
->>>>>>> 6075d484
     public:
         PlayerInfo(const PlayerInfo&) = delete;
         PlayerInfo& operator=(const PlayerInfo&) = delete;
@@ -95,13 +84,9 @@
             , _player(nullptr)
             , _audioCodecs(nullptr)
             , _videoCodecs(nullptr)
-<<<<<<< HEAD
-            , _notification(this)
-=======
 #if DOLBY_SUPPORT
             , _notification(this)
 #endif
->>>>>>> 6075d484
         {
         }
 
@@ -129,18 +114,11 @@
         virtual Core::ProxyType<Web::Response> Process(const Web::Request& request) override;
 
     private:
-<<<<<<< HEAD
-
-        uint32_t get_playerinfo(JsonData::PlayerInfo::CodecsData&) const;
-        void Info(JsonData::PlayerInfo::CodecsData&) const;
-
-=======
         void Info(JsonData::PlayerInfo::CodecsData&) const;
 
 #if DOLBY_SUPPORT
         uint32_t get_playerinfo(JsonData::PlayerInfo::CodecsData&) const;
 
->>>>>>> 6075d484
         uint32_t get_dolbymode(Core::JSON::EnumType<JsonData::PlayerInfo::DolbyType>&) const;
         uint32_t set_dolbymode(const Core::JSON::EnumType<JsonData::PlayerInfo::DolbyType>&);
 #endif
@@ -152,15 +130,10 @@
         Exchange::IPlayerProperties* _player;
         Exchange::IPlayerProperties::IAudioCodecIterator* _audioCodecs;
         Exchange::IPlayerProperties::IVideoCodecIterator* _videoCodecs;
-<<<<<<< HEAD
-        Exchange::Dolby::IOutput* _dolbyOut;
-        Core::Sink<Notification> _notification;
-=======
 #if DOLBY_SUPPORT
         Exchange::Dolby::IOutput* _dolbyOut;
         Core::Sink<Notification> _notification;
 #endif
->>>>>>> 6075d484
     };
 
 } // namespace Plugin
