#ifndef WPASUPPLICANT_CONTROLLER_H
#define WPASUPPLICANT_CONTROLLER_H

#include "Module.h"
#include "Network.h"

// Interface specification taken from:
// https://w1.fi/wpa_supplicant/devel/ctrl_iface_page.html

namespace WPEFramework {
namespace WPASupplicant {

    class Controller : public Core::StreamType<Core::SocketDatagram> {
    public:
        static uint16_t KeyPair(const Core::TextFragment& element, uint32_t& keys);
        static string BSSID(const uint64_t& bssid);
        static uint64_t BSSID(const string& bssid);

    public:
        enum events {
            CTRL_EVENT_SCAN_STARTED,
            CTRL_EVENT_SCAN_RESULTS,
            CTRL_EVENT_CONNECTED,
            CTRL_EVENT_DISCONNECTED,
            CTRL_EVENT_BSS_ADDED,
            CTRL_EVENT_BSS_REMOVED,
            CTRL_EVENT_TERMINATING,
            CTRL_EVENT_NETWORK_NOT_FOUND,
            CTRL_EVENT_NETWORK_CHANGED,
            WPS_AP_AVAILABLE,
            AP_ENABLED
        };

    private:
        static constexpr uint32_t MaxConnectionTime = 3000;

        Controller() = delete;
        Controller(const Controller&) = delete;
        Controller& operator=(const Controller&) = delete;

        class ConfigInfo {
        public:
            enum state {
                DISABLED = 0x01,
                ENABLED = 0x02,
                SELECTED = 0x04
            };

        public:
            ConfigInfo()
                : _id(~0)
                , _state(0)
                , _secret()
                , _hidden(false)
            {
            }
            ConfigInfo(const uint32_t id, const bool enabled)
                : _id(id)
                , _state(enabled ? ENABLED : DISABLED)
                , _secret()
                , _hidden(false)
            {
            }
            ConfigInfo(const ConfigInfo& copy)
                : _id(copy._id)
                , _state(copy._state)
                , _secret(copy._secret)
                , _hidden(copy._hidden)
            {
            }

            ConfigInfo& operator=(const ConfigInfo& rhs)
            {
                _id = rhs._id;
                _state = rhs._state;
                _secret = rhs._secret;
                _hidden = rhs._hidden;

                return (*this);
            }

        public:
            inline uint32_t Id() const
            {
                return (_id);
            }
            inline bool IsEnabled() const
            {
                return (_state >= ENABLED);
            }
            inline bool IsSelected() const
            {
                return (_state >= SELECTED);
            }
            inline void State(const state value)
            {
                _state = value;
            }
            inline const string& Secret() const
            {
                return (_secret);
            }
            inline void Secret(const string& value)
            {
                _secret = value;
            }
            inline bool Hidden() const
            {
                return (_hidden);
            }
            inline void Hidden(const bool state)
            {
                _hidden = state;
            }

        private:
            uint32_t _id;
            uint16_t _state;
            string _secret;
            bool _hidden;
        };
        class NetworkInfo {

        public:
            NetworkInfo()
                : _frequency()
                , _signal()
                , _pair()
                , _key()
                , _ssid()
                , _id(~0)
                , _throughput(0)
                , _hidden(true)
            {
            }
            NetworkInfo(const uint32_t id, const string& ssid, const uint32_t frequency, const int32_t signal, const uint16_t pairs, const uint32_t keys, const uint32_t throughput)
            {
                Set(id, ssid, frequency, signal, pairs, keys, throughput);
            }
            NetworkInfo(const NetworkInfo& copy)
                : _frequency(copy._frequency)
                , _signal(copy._signal)
                , _pair(copy._pair)
                , _key(copy._key)
                , _ssid(copy._ssid)
                , _id(copy._id)
                , _throughput(copy._throughput)
                , _hidden(copy._hidden)
            {
            }
            ~NetworkInfo()
            {
            }

            NetworkInfo& operator=(const NetworkInfo& rhs)
            {
                _frequency = rhs._frequency;
                _signal = rhs._signal;
                _pair = rhs._pair;
                _key = rhs._key;
                _ssid = rhs._ssid;
                _id = rhs._id;
                _throughput = rhs._throughput;
                _hidden = rhs._hidden;

                return (*this);
            }

        public:
            bool HasId() const { return (_id != static_cast<uint32_t>(~0)) && (_id != static_cast<uint32_t>(~1)); }
            bool HasDetail() const { return (_id != static_cast<uint32_t>(~0)) || (_id == static_cast<uint32_t>(~1)); }
            uint32_t Id() const { return _id; }
            const std::string& SSID() const { return _ssid; }
            uint32_t Frequency() const { return _frequency; }
            int32_t Signal() const { return _signal; }
            uint16_t Pair() const { return _pair; }
            uint32_t Key() const { return _key; }
            uint32_t Throughput() const { return _throughput; }
            bool IsHidden() const { return _hidden; }

            void Set(const string& ssid, const uint32_t frequency, const int32_t signal, const uint16_t pairs, const uint32_t keys)
            {
                _frequency = frequency;
                _signal = signal;
                _pair = pairs;
                _key = keys;
                SetSSID(ssid);
            }
            void Set(const uint32_t id, const string& ssid, const uint32_t frequency, const int32_t signal, const uint16_t pairs, const uint32_t keys, const uint32_t throughput)
            {
                _id = id;
                _frequency = frequency;
                _signal = signal;
                _pair = pairs;
                _key = keys;
                _throughput = throughput;

                // Check SSID
                SetSSID(ssid);
            }

        private:
            void SetSSID(const string& ssid)
            {
                _hidden = (ssid[0] == '\0');
                if (_hidden == false) {
                    _ssid = ssid;
                }
            }

        private:
            uint32_t _frequency;
            int32_t _signal;
            uint16_t _pair;
            uint32_t _key;
            std::string _ssid;
            uint32_t _id;
            uint32_t _throughput;
            bool _hidden;
        };
        class Request {
        private:
            Request(const Request&) = delete;
            Request& operator=(const Request&) = delete;

        public:
            Request()
                : _request()
            {
            }
            Request(const string& message)
                : _request(message)
#ifdef __DEBUG__
                , _original(message)
#endif // __DEBUG__
            {
            }
            virtual ~Request()
            {
            }

        public:
            bool Set(const string& message)
            {
                if (_request.empty() == true) {
                    _request = message;
#ifdef __DEBUG__
                    _original = _request;
#endif // __DEBUG__
                    return (true);
                }
                return (false);
            }
            string& Message()
            {
                return (_request);
            }
            const string& Message() const
            {
                return (_request);
            }
#ifdef __DEBUG__
            const string& Original() const
            {
                return (_original);
            }
#endif // __DEBUG__
            virtual void Completed(const string& response, const bool abort) = 0;

        private:
            string _request;
#ifdef __DEBUG__
            string _original;
#endif // __DEBUG__
        };
        class ScanRequest : public Request {
        private:
            ScanRequest() = delete;
            ScanRequest(const ScanRequest&) = delete;
            ScanRequest& operator=(const ScanRequest&) = delete;

        public:
            ScanRequest(Controller& parent)
                : Request()
                , _scanning(false)
                , _parent(parent)
            {
            }
            virtual ~ScanRequest()
            {
            }

        public:
            inline bool Activated()
            {
                if (_scanning == false) {
                    _scanning = true;
                    return (true);
                }
                return (false);
            }
            inline void Aborted()
            {
                _scanning = false;
            }
            inline bool IsScanning() const
            {
                return (_scanning);
            }
            bool Set()
            {
                return (Request::Set(string(_TXT("SCAN_RESULTS"))));
            }
            virtual void Completed(const string& response, const bool abort) override
            {
                if (abort == false) {
                    Core::TextFragment data(response.c_str(), response.length());
                    uint32_t marker = data.ForwardFind('\n');
                    uint32_t markerEnd = data.ForwardFind('\n', marker + 1);

                    while (marker != markerEnd) {

                        Core::TextFragment element(data, marker + 1, (markerEnd - marker - 1));
                        marker = markerEnd;
                        markerEnd = data.ForwardFind('\n', marker + 1);
                        NetworkInfo newEntry;
                        _parent.Add(Transform(element, newEntry), newEntry);
                    }
                }
                _scanning = false;
            }

        private:
            uint64_t Transform(const Core::TextFragment& infoLine, NetworkInfo& source)
            {
                // First thing we find will be 6 bytes...
                uint64_t bssid = BSSID(infoLine.Text());

                // Next is the frequency
                uint16_t index = infoLine.ForwardSkip(_T(" \t"), 18);
                uint16_t end = infoLine.ForwardFind(_T(" \t"), index);

                uint32_t frequency = Core::NumberType<uint32_t>(Core::TextFragment(infoLine, index, end - index));

                // Next we will find the Signal Strength
                index = infoLine.ForwardSkip(_T(" \t"), end);
                end = infoLine.ForwardFind(_T(" \t"), index);

                int32_t signal = Core::NumberType<int32_t>(Core::TextFragment(infoLine, index, end - index));

                // Extract the flags from the information
                index = infoLine.ForwardSkip(_T(" \t"), end);
                end = infoLine.ForwardFind(_T(" \t"), index);

                uint32_t keys = 0;
                uint16_t pairs = KeyPair(Core::TextFragment(infoLine, index, end - index), keys);

                // And last but not least, we will find the SSID
                index = infoLine.ForwardSkip(_T(" \t"), end);
                source.Set(Core::TextFragment(infoLine, index, infoLine.Length() - index).Text(), frequency, signal, pairs, keys);

                return (bssid);
            }

        private:
            bool _scanning;
            Controller& _parent;
        };
        class StatusRequest : public Request {
        private:
            StatusRequest() = delete;
            StatusRequest(const StatusRequest&) = delete;
            StatusRequest& operator=(const StatusRequest&) = delete;

        public:
            StatusRequest(Controller& parent)
                : Request(string(_TXT("STATUS")))
                , _parent(parent)
                , _signaled(false, true)
                , _bssid(0)
                , _ssid()
                , _pair(0)
                , _key(0)
                , _eventReporting(~0)
            {
            }
            virtual ~StatusRequest()
            {
            }

        public:
            inline void Clear() const
            {
                _signaled.ResetEvent();
            }
            inline uint64_t BSSID() const
            {
                return (_bssid);
            }
            inline const string& SSID() const
            {
                return (_ssid);
            }
            inline uint16_t Key() const
            {
                return _key;
            }
            inline uint16_t Pair() const
            {
                return _pair;
            }
            inline bool Wait(const uint32_t waitTime) const
            {
                bool result = (_signaled.Lock(waitTime) == Core::ERROR_NONE ? true : false);
                return (result);
            }
            inline void Event(const events value)
            {
                _eventReporting = value;
            }

        private:
            virtual void Completed(const string& response, const bool abort) override
            {
                if (abort == false) {
                    Core::TextFragment data(response.c_str(), response.length());

                    uint32_t marker = 0;
                    uint32_t markerEnd = data.ForwardFind('\n', marker);

                    while (marker != markerEnd) {

                        Core::TextSegmentIterator index(Core::TextFragment(data, marker, (markerEnd - marker)), false, '=');

                        if (index.Next() == true) {

                            string name(index.Current().Text());

                            if (index.Next() == true) {
                                if (name == Config::BSSIDKEY) {
                                    uint16_t end = index.Current().ForwardSkip(_T(" \t"), 0);
                                    _bssid = Controller::BSSID(Core::TextFragment(index.Current(), end, ~0).Text());
                                } else if (name == Config::SSIDKEY) {
                                    _ssid = index.Current().Text();
                                } else if (name == Config::KEY) {
                                    _pair = KeyPair(index.Current(), _key);
                                } else if (name == _T("mode")) {
                                    _mode = Core::EnumerateType<WPASupplicant::Network::mode>(index.Current()).Value();
                                } else if (name == _T("wpa_state")) {
                                } else if (name == _T("EAP state")) {
                                } else if (name == _T("Supplicant PAE state")) {
                                }
                            }
                        }
                        marker = (markerEnd < data.Length() ? markerEnd + 1 : markerEnd);
                        markerEnd = data.ForwardFind('\n', marker);
                    }
                }

                if (_eventReporting != static_cast<uint32_t>(~0)) {
                    _parent.Notify(static_cast<events>(_eventReporting));
                    _eventReporting = static_cast<uint32_t>(~0);
                }

                // Reload for the next run...
                Set(string(_TXT("STATUS")));

                _signaled.SetEvent();
            }

        private:
            Controller& _parent;
            mutable Core::Event _signaled;
            uint64_t _bssid;
            string _ssid;
            uint16_t _pair;
            uint32_t _key;
            WPASupplicant::Network::mode _mode;
            uint32_t _eventReporting;
        };
        class DetailRequest : public Request {
        private:
            DetailRequest() = delete;
            DetailRequest(const DetailRequest&) = delete;
            DetailRequest& operator=(const DetailRequest&) = delete;

        public:
            DetailRequest(Controller& parent)
                : Request()
                , _parent(parent)
            {
            }
            virtual ~DetailRequest()
            {
            }

        public:
            bool Set(const uint64_t& bssid)
            {
                if (Request::Set(string(_TXT("BSS ")) + _parent.BSSID(bssid)) == true) {
                    _bssid = bssid;
                    return (true);
                }
                return (false);
            }
            virtual void Completed(const string& response, const bool abort) override
            {
                if (abort == false) {
                    Core::TextFragment data(response);

                    string ssid;
                    uint32_t id = static_cast<uint32_t>(~1);
                    uint32_t freq = 0;
                    int32_t signal = 0;
                    uint16_t pair = 0;
                    uint32_t keys = 0;
                    uint32_t throughput = 0;
                    uint32_t marker = 0;
                    uint32_t markerEnd = data.ForwardFind('\n', marker);

                    while (marker != markerEnd) {

                        Core::TextSegmentIterator index(Core::TextFragment(data, marker, (markerEnd - marker)), false, '=');

                        if (index.Next() == true) {

                            string name(index.Current().Text());

                            if (index.Next() == true) {
                                if (name == _T("id")) {
                                    id = Core::NumberType<uint32_t>(index.Current());
                                } else if (name == _T("est_throughput")) {
                                    throughput = Core::NumberType<uint32_t>(index.Current());
                                } else if (name == _T("ssid")) {
                                    ssid = index.Current().Text();
                                } else if (name == _T("freq")) {
                                    freq = Core::NumberType<uint32_t>(index.Current());
                                } else if (name == _T("level")) {
                                    signal = Core::NumberType<int32_t>(index.Current());
                                } else if (name == _T("level")) {
                                    signal = Core::NumberType<int32_t>(index.Current());
                                } else if (name == _T("flags")) {
                                    pair = KeyPair(index.Current(), keys);
                                }
                            }
                        }
                        marker = (markerEnd < data.Length() ? markerEnd + 1 : markerEnd);
                        markerEnd = data.ForwardFind('\n', marker);
                    }

                    _parent.Update(_bssid, ssid, id, freq, signal, pair, keys, throughput);
                }
            }

        private:
            Controller& _parent;
            uint64_t _bssid;
        };
        class NetworkRequest : public Request {
        private:
            NetworkRequest() = delete;
            NetworkRequest(const NetworkRequest&) = delete;
            NetworkRequest& operator=(const NetworkRequest&) = delete;

        public:
            NetworkRequest(Controller& parent)
                : Request()
                , _parent(parent)
            {
            }
            virtual ~NetworkRequest()
            {
            }

        public:
            bool Set()
            {
                return (Request::Set(string(_TXT("LIST_NETWORKS"))));
            }
            virtual void Completed(const string& response, const bool abort) override
            {
                if (abort == false) {
                    Core::TextFragment data(response.c_str(), response.length());
                    uint32_t marker = data.ForwardFind('\n');
                    uint32_t markerEnd = data.ForwardFind('\n', marker + 1);

                    while (marker != markerEnd) {

                        uint64_t ssid;
                        bool current;
                        string id = Transform(Core::TextFragment(data, marker + 1, (markerEnd - marker - 1)), ssid, current);

                        // Get the SSID from here
                        _parent.Add(id, current, ssid);

                        marker = markerEnd;
                        markerEnd = data.ForwardFind('\n', marker + 0);
                    }
                }
            }

        private:
            string Transform(const Core::TextFragment& infoLine, uint64_t& bssid, bool& current)
            {
                // network id / ssid / bssid / flags
                // 0       example network any     [CURRENT]
                uint16_t index = infoLine.ForwardSkip(_T(" \t"), 0);
                uint16_t end = infoLine.ForwardFind(_T(" \t"), index);

                // determine in which area we wil find the SSID and the BSSID.
                index = infoLine.ForwardSkip(_T(" \t"), end);
                end = infoLine.ForwardFind('[', index);

                if (end < infoLine.Length()) {
                    end--;
                }

                Core::TextFragment element = Core::TextFragment(infoLine, index, (end - index));
                element.TrimEnd(_T(" /t"));
                index = element.ReverseFind(_T(" \t"));

                // network id
                bssid = BSSID(Core::TextFragment(element, index, ~0).Text());

                element = Core::TextFragment(element, 0, index);
                element.TrimEnd(_T(" \t"));

                do {
                    index = infoLine.ForwardFind('[', end);
                    end = infoLine.ForwardFind(']', index);

                } while ((end < infoLine.Length()) && (Core::TextFragment(infoLine, index + 1, end - index - 1) != "CURRENT"));

                current = (end < infoLine.Length());

                return (element.Text());
            }

        private:
            Controller& _parent;
        };
        class CustomRequest : public Request {
        private:
            CustomRequest() = delete;
            CustomRequest(const CustomRequest&) = delete;
            CustomRequest& operator=(const CustomRequest&) = delete;

        public:
            CustomRequest(const string& custom)
                : Request(custom)
                , _signaled(false, true)
                , _response()
                , _result(Core::ERROR_NONE)
            {
            }
            virtual ~CustomRequest()
            {
            }

        public:
            CustomRequest& operator=(const string& newCommand)
            {

                if (Request::Set(newCommand) == true) {
                    _signaled.ResetEvent();
                }

                return (*this);
            }
            virtual void Completed(const string& response, const bool abort) override
            {

                _result = (abort == false ? Core::ERROR_NONE : Core::ERROR_ASYNC_ABORTED);
                _response = response;
                _signaled.SetEvent();
            }
            inline uint32_t Result() const
            {
                return (_result);
            }
            inline const string& Response() const
            {
                return (_response);
            }
            inline bool Wait(const uint32_t waitTime)
            {
                bool result = (_signaled.Lock(waitTime) == Core::ERROR_NONE ? true : false);
                return (result);
            }

        private:
            Core::Event _signaled;
            string _response;
            uint32_t _result;
        };

        typedef std::map<const uint64_t, NetworkInfo> NetworkInfoContainer;
        typedef std::map<const string, ConfigInfo> EnabledContainer;
        typedef Core::StreamType<Core::SocketDatagram> BaseClass;

    protected:
        Controller(const string& supplicantBase, const string& interfaceName, const uint16_t waitTime)
            : BaseClass(false, Core::NodeId(), Core::NodeId(), 512, 32768)
            , _adminLock()
            , _requests()
            , _networks()
            , _enabled()
            , _error(Core::ERROR_UNAVAILABLE)
            , _callback(nullptr)
            , _scanRequest(*this)
            , _detailRequest(*this)
            , _networkRequest(*this)
            , _statusRequest(*this)
        {
            string remoteName(Core::Directory::Normalize(supplicantBase) + interfaceName);

            if (Core::File(remoteName).Exists() == true) {

                string data(
                    Core::Directory::Normalize(supplicantBase) + _T("wpa_ctrl_") + interfaceName + '_' + Core::NumberType<uint32_t>(::getpid()).Text());

                LocalNode(Core::NodeId(data.c_str()));

                RemoteNode(Core::NodeId(remoteName.c_str()));

                _error = BaseClass::Open(MaxConnectionTime);

                if ((_error == Core::ERROR_NONE) && (Probe(waitTime) == true)) {

                    CustomRequest exchange(string(_TXT("ATTACH")));

                    Submit(&exchange);

                    if ((exchange.Wait(MaxConnectionTime) == false) || (exchange.Response() != _T("OK"))) {

                        Submit(&_statusRequest);

                        // We are hooked up and ready to go !!!
                        _error = Core::ERROR_COULD_NOT_SET_ADDRESS;
                    }

                    Revoke(&exchange);
                }
            }
        }

    public:
        static Core::ProxyType<Controller> Create(const string& supplicantBase, const string& interfaceName, const uint16_t waitTime)
        {
            return (Core::ProxyType<Controller>::Create(supplicantBase, interfaceName, waitTime));
        }
        virtual ~Controller()
        {

            if (IsClosed() == false) {

                CustomRequest exchange(string(_TXT("DETACH")));

                Submit(&exchange);

                if ((exchange.Wait(MaxConnectionTime) == false) || (exchange.Response() != _T("OK"))) {

                    // We are disconnected
                    TRACE_L1("Could not detach from the supplicant. %d", __LINE__);
                }
                if (BaseClass::Close(MaxConnectionTime) != Core::ERROR_NONE) {
                    TRACE_L1("Could not close the channel. %d", __LINE__);
                }

                Revoke(&exchange);

                // Now abort, for anything still in there.
                Abort();
            }
        }

    public:
        inline bool IsStatusUpdated(const uint32_t waitTime) const
        {
            return (_statusRequest.Wait(waitTime) == true);
        }
        inline bool IsOperational() const
        {
            return (_error == Core::ERROR_NONE);
        }
        inline bool IsScanning() const
        {
            return (_scanRequest.IsScanning());
        }
        inline const string& Current() const
        {
            return (_statusRequest.SSID());
        }
        inline uint32_t Error() const
        {
            return (_error);
        }
        inline uint32_t Scan()
        {

            uint32_t result = Core::ERROR_INPROGRESS;

            if (_scanRequest.Activated() == true) {
                result = Core::ERROR_NONE;

                CustomRequest exchange(string(_TXT("SCAN")));

                Submit(&exchange);

                if ((exchange.Wait(MaxConnectionTime) == false) || (exchange.Response() != _T("OK"))) {

                    _scanRequest.Aborted();
                    result = Core::ERROR_UNAVAILABLE;
                }

                Revoke(&exchange);
            }

            return (result);
        }
        inline uint32_t Ping()
        {

            uint32_t result = Core::ERROR_NONE;

            CustomRequest exchange(string(_TXT("PING")));

            Submit(&exchange);

            if ((exchange.Wait(MaxConnectionTime) == false) || (exchange.Response() != _T("PONG"))) {

                result = Core::ERROR_UNAVAILABLE;
            }

            Revoke(&exchange);

            return (result);
        }
        inline uint32_t Debug(const uint32_t level)
        {

            uint32_t result = Core::ERROR_NONE;

            CustomRequest exchange(string(_TXT("LEVEL ")) + Core::NumberType<uint32_t>(level).Text());

            Submit(&exchange);

            if ((exchange.Wait(MaxConnectionTime) == false) || (exchange.Response() != _T("OK"))) {

                result = Core::ERROR_UNAVAILABLE;
            }

            Revoke(&exchange);

            return (result);
        }
        inline void Callback(Core::IDispatchType<const events>* callback)
        {
            _adminLock.Lock();
            ASSERT((callback == nullptr) ^ (_callback == nullptr));
            _callback = callback;
            _adminLock.Unlock();
        }
        inline Network Get(const uint64_t& id)
        {

            Network result;

            _adminLock.Lock();

            NetworkInfoContainer::iterator index(_networks.find(id));

            if (index != _networks.end()) {
                result = Network(Core::ProxyType<Controller>(*this),
                    (index->second.HasId() ? index->second.Id() : static_cast<uint32_t>(~0)),
                    index->first,
                    index->second.Frequency(),
                    index->second.Signal(),
                    index->second.Pair(),
                    index->second.Key(),
                    index->second.SSID(),
                    index->second.Throughput(),
                    index->second.IsHidden());
            }

            _adminLock.Unlock();

            return (result);
        }
        inline uint32_t Terminate()
        {
            uint32_t result = Core::ERROR_NONE;

            CustomRequest exchange(string(_TXT("TERMINATE")));

            Submit(&exchange);

            if ((exchange.Wait(MaxConnectionTime) == false) || (exchange.Response() != _T("OK"))) {

                result = Core::ERROR_ASYNC_ABORTED;
            }

            Revoke(&exchange);

            return (result);
        }

        inline Config::Iterator Configs()
        {
            Core::ProxyType<Controller> channel(Core::ProxyType<Controller>(*this));
            Config::Iterator result(channel);

            _adminLock.Lock();

            EnabledContainer::const_iterator index(_enabled.begin());

            while (index != _enabled.end()) {
                result.Insert(index->first, index->second.Id(), index->second.IsEnabled(), index->second.IsSelected());

                index++;
            }

            _adminLock.Unlock();

            result.Reset();

            return (result);
        }
        inline Network::Iterator Networks()
        {
            Core::ProxyType<Controller> channel(Core::ProxyType<Controller>(*this));
            Network::Iterator result;

            _adminLock.Lock();

            NetworkInfoContainer::const_iterator index(_networks.begin());

            while (index != _networks.end()) {
                result.Insert(Network(channel,
                    (index->second.HasId() ? index->second.Id() : static_cast<uint32_t>(~0)),
                    index->first,
                    index->second.Frequency(),
                    index->second.Signal(),
                    index->second.Pair(),
                    index->second.Key(),
                    index->second.SSID(),
                    index->second.Throughput(),
                    index->second.IsHidden()));
                index++;
            }

            _adminLock.Unlock();

            result.Reset();

            return (result);
        }
        inline uint32_t Enable()
        {
            uint32_t result = Core::ERROR_NONE;

            CustomRequest exchange(string(_TXT("ENABLE_NETWORK all")));

            Submit(&exchange);

            if ((exchange.Wait(MaxConnectionTime) == false) || (exchange.Response() != _T("OK"))) {

                result = Core::ERROR_ASYNC_ABORTED;
            } else if (_networkRequest.Set() == true) {
                // Refresh the enabled network list !!
                Submit(&_networkRequest);
            }

            Revoke(&exchange);

            return (result);
        }
        inline uint32_t Disable()
        {
            uint32_t result = Core::ERROR_NONE;

            CustomRequest exchange(string(_TXT("DISABLE_NETWORK all")));

            Submit(&exchange);

            if ((exchange.Wait(MaxConnectionTime) == false) || (exchange.Response() != _T("OK"))) {

                result = Core::ERROR_ASYNC_ABORTED;
            } else if (_networkRequest.Set() == true) {
                // Refresh the enabled network list !!
                Submit(&_networkRequest);
            }

            Revoke(&exchange);

            return (result);
        }
        Config Get(const string& SSID)
        {
            Config result;

            _adminLock.Lock();

            // See if the given SSID is enabled.
            EnabledContainer::iterator entry(_enabled.find(SSID));

            if (entry != _enabled.end()) {
                // This is an existing config. Easy Piecie.
                //Config call internally calls Lock so unlocking here to avoid dead lock
                _adminLock.Unlock();
                result = Config(Core::ProxyType<Controller>(*this), SSID);
            } else {
                _adminLock.Unlock();
            }

            return (result);
        }
        Config Create(const string& SSID)
        {
            Config result;

            _adminLock.Lock();

            // See if the given SSID is enabled.
            EnabledContainer::iterator entry(_enabled.find(SSID));

            if (entry != _enabled.end()) {
                //Config call internally calls Lock so unlocking here to avoid dead lock
                _adminLock.Unlock();
                // This is an existing config. Easy Piecie.
                result = Config(Core::ProxyType<Controller>(*this), SSID);
            } else {
                uint32_t id = ~0;

                _enabled[SSID] = ConfigInfo(~0, false);

                // We have bo entry for this SSID, lets create one.
                CustomRequest exchange(string(_TXT("ADD_NETWORK")));

                Submit(&exchange);

                _adminLock.Unlock();

                if ((exchange.Wait(MaxConnectionTime) == true) && (exchange.Response() != _T("FAIL"))) {

                    const string& idtext = exchange.Response();
                    id = Core::NumberType<uint32_t>(idtext.c_str(), idtext.length());
                }

                Revoke(&exchange);

                _adminLock.Lock();

                _enabled[SSID] = ConfigInfo(id, false);
                //Config internally calls Lock so unlocking here to avoid dead lock
                _adminLock.Unlock();
                result = Config(Core::ProxyType<Controller>(*this), SSID);
            }

            return (result);
        }
        void Destroy(const string& SSID)
        {
            Config result;

            _adminLock.Lock();

            // See if the given SSID is enabled.
            EnabledContainer::iterator entry(_enabled.find(SSID));

            if ((entry != _enabled.end()) && (entry->second.Id() != 0)) {

                // This is an existing config. Easy Piecie.
                //Config internally calls Lock so unlocking here to avoid dead lock
                _adminLock.Unlock();
                result = Config(Core::ProxyType<Controller>(*this), SSID);
                _adminLock.Lock();
                // We have bo entry for this SSID, lets create one.
                CustomRequest exchange(string(_TXT("REMOVE_NETWORK ")) + Core::NumberType<uint32_t>(entry->second.Id()).Text());

                Submit(&exchange);

                _adminLock.Unlock();

                if ((exchange.Wait(MaxConnectionTime) == true) && (exchange.Response() != _T("FAIL"))) {

                    _adminLock.Lock();
                    _enabled.erase(entry);
                    _adminLock.Unlock();
                }

                Revoke(&exchange);
            } else {
                _adminLock.Unlock();
            }
        }
        inline uint64_t BSSIDFromSSID(const string& SSID) const
        {
            uint64_t result = 0;
            int32_t strength(Core::NumberType<int32_t>::Min());

            _adminLock.Lock();

            NetworkInfoContainer::const_iterator index(_networks.begin());

            while (index != _networks.end()) {
                if ((index->second.SSID() == SSID) && (index->second.Signal() > strength)) {
                    strength = index->second.Signal();
                    result = index->first;
                }
                index++;
            }

            _adminLock.Unlock();

            return (result);
        }
        inline uint32_t Connect(const string& SSID)
        {

            uint32_t result = Core::ERROR_UNKNOWN_KEY;

            _adminLock.Lock();

            EnabledContainer::iterator index(_enabled.find(SSID));

            if (index != _enabled.end()) {

                bool AP(false);
                uint64_t bssid(0);
                string value;
                uint32_t id = index->second.Id();

                _adminLock.Unlock();

                if (GetKey(id, Config::MODE, value) == Core::ERROR_NONE) {
                    uint32_t mode(Core::NumberType<uint32_t>(Core::TextFragment(value.c_str(), value.length())));

                    // Its an access point, we are done. BSSID == 0
                    AP = (mode == 2);
                }

                if (AP == false) {
                    bssid = BSSIDFromSSID(SSID);
                }

                if ((AP == true) || (bssid != 0)) {
                    result = Connect(SSID, bssid);
                } else {
                    TRACE_L1("No associated BSSID to connect to and not defined as AccessPoint. (%llu)", bssid);
                    result = Core::ERROR_BAD_REQUEST;
                }
            } else {
                _adminLock.Unlock();
            }

            return (result);
        }
        inline uint32_t Connect(const string& SSID, const uint64_t bssid)
        {
            uint32_t result = Core::ERROR_UNKNOWN_KEY;

            _adminLock.Lock();

            EnabledContainer::iterator index(_enabled.find(SSID));

            if (index != _enabled.end()) {

                CustomRequest exchange(string(_TXT("SELECT_NETWORK ")) + Core::NumberType<uint32_t>(index->second.Id()).Text());

                Submit(&exchange);

                _adminLock.Unlock();

                if ((exchange.Wait(MaxConnectionTime) == false) || (exchange.Response() != _T("OK"))) {

                    result = Core::ERROR_ASYNC_ABORTED;
                } else {

                    index->second.State(ConfigInfo::SELECTED);

                    if (bssid != 0) {
                        exchange = string(_TXT("RECONNECT"));

                        Submit(&exchange);

                        if ((exchange.Wait(MaxConnectionTime) == false) || (exchange.Response() != _T("OK"))) {
                            result = Core::ERROR_ASYNC_ABORTED;
                        } else {
                            index->second.State(ConfigInfo::SELECTED);

                            exchange = string(_TXT("PREAUTH ")) + BSSID(bssid);

                            Submit(&exchange);

                            if ((exchange.Wait(MaxConnectionTime) == false) || (exchange.Response() != _T("OK"))) {
                                result = Core::ERROR_ASYNC_ABORTED;
                            }
                        }
                    }
                }

                Revoke(&exchange);
            } else {
                _adminLock.Unlock();
            }

            return (result);
        }
        inline uint32_t Disconnect(const string& SSID)
        {
            uint32_t result = Core::ERROR_UNKNOWN_KEY;

            _adminLock.Lock();

            EnabledContainer::iterator index(_enabled.find(SSID));

            if ((index != _enabled.end()) && (index->second.IsEnabled() == true)) {

                CustomRequest exchange(string(_TXT("DISCONNECT")));

                Submit(&exchange);

                _adminLock.Unlock();

                if ((exchange.Wait(MaxConnectionTime) == false) || (exchange.Response() != _T("OK"))) {

                    result = Core::ERROR_ASYNC_ABORTED;
                }

                Revoke(&exchange);
            } else {
                _adminLock.Unlock();
            }

            return (result);
        }

    private:
        friend class Network;
        friend class Config;

        inline void Notify(const events value)
        {
            _adminLock.Lock();
            if (_callback != nullptr) {
                _callback->Dispatch(value);
            }
            _adminLock.Unlock();
        }
        inline bool Probe(const uint16_t waitTime)
        {

            uint32_t slices(waitTime * 10);

            CustomRequest exchange(string(_TXT("PING")));

            do {
                if (BaseClass::IsOpen() == false) {
                    BaseClass::Close(100);

                    if (BaseClass::Open(100) != Core::ERROR_NONE) {
                        break;
                    }
                }

                slices -= (slices > 5 ? 5 : slices);

                Submit(&exchange);

            } while ((slices != 0) && ((exchange.Wait(500) == false) || (exchange.Response() != _T("PONG"))));

            Revoke(&exchange);

            return (exchange.Response() == _T("PONG"));
        }

        inline bool Exists(const string& SSID) const
        {

            _adminLock.Lock();

            EnabledContainer::const_iterator index(_enabled.find(SSID));

            bool result = (index != _enabled.end());

            _adminLock.Unlock();

            return (result);
        }
        inline bool IsEnabled(const string& SSID) const
        {

            _adminLock.Lock();

<<<<<<< HEAD
            EnabledContainer::const_iterator index(_enabled.find(SSID));

            bool result = ((index != _enabled.end()) && (index->second.IsEnabled() == true));
=======
        bool status = false;
        do {
            if (BaseClass::IsOpen() == false) {
                BaseClass::Close(100);
>>>>>>> ef8aa6e9

            _adminLock.Unlock();

            return (result);
        }
        inline bool IsSelected(const string& SSID) const
        {

<<<<<<< HEAD
            _adminLock.Lock();

            EnabledContainer::const_iterator index(_enabled.find(SSID));

            bool result = ((index != _enabled.end()) && (index->second.IsSelected() == true));

            _adminLock.Unlock();

            return (result);
        }
        inline bool Hidden(const string& SSID) const
        {
=======
            CustomRequest exchange (string(_TXT("PING")));
            Submit(&exchange);

            if ((exchange.Wait(500) == true) && (exchange.Response() == _T("PONG"))) {
                status = true;
            }

            Revoke (&exchange);
        } while ((slices != 0) && (status == false));

        return status;
    }
>>>>>>> ef8aa6e9

            bool result = false;

            _adminLock.Lock();

            // See if the given SSID is enabled.
            EnabledContainer::const_iterator entry(_enabled.find(SSID));

            if (entry != _enabled.end()) {
                // This is an existing config. Easy Piecie.
                result = entry->second.Hidden();
            }

            _adminLock.Unlock();

            return (result);
        }
        inline bool Hidden(const string& SSID, const bool value)
        {

            bool result = false;

            _adminLock.Lock();

            // See if the given SSID is enabled.
            EnabledContainer::iterator entry(_enabled.find(SSID));

            if (entry != _enabled.end()) {
                // This is an existing config. Easy Piecie.
                entry->second.Hidden(value);
                result = true;
            }

            _adminLock.Unlock();

            return (result);
        }

        inline uint32_t Enable(const string& SSID)
        {
            uint32_t result = Core::ERROR_UNKNOWN_KEY;

            _adminLock.Lock();

            EnabledContainer::iterator index(_enabled.find(SSID));

            if ((index != _enabled.end()) && (index->second.Id() > 0)) {

                result = Core::ERROR_NONE;

                CustomRequest exchange(string(_TXT("ENABLE_NETWORK ")) + Core::NumberType<uint32_t>(index->second.Id()).Text());

                Submit(&exchange);

                _adminLock.Unlock();

                if ((exchange.Wait(MaxConnectionTime) == false) || (exchange.Response() != _T("OK"))) {

                    result = Core::ERROR_ASYNC_ABORTED;
                } else if (_networkRequest.Set() == true) {
                    // Refresh the enabled network list !!
                    Submit(&_networkRequest);
                    index->second.State(ConfigInfo::ENABLED);
                }

                Revoke(&exchange);
            } else {
                _adminLock.Unlock();
            }

            return (result);
        }
        inline uint32_t Disable(const string& SSID)
        {
            uint32_t result = Core::ERROR_UNKNOWN_KEY;

            _adminLock.Lock();

            EnabledContainer::iterator index(_enabled.find(SSID));

            if ((index != _enabled.end()) && (index->second.Id() > 0)) {

                result = Core::ERROR_NONE;

                CustomRequest exchange(string(_TXT("DISABLE_NETWORK ")) + Core::NumberType<uint32_t>(index->second.Id()).Text());

                Submit(&exchange);

                _adminLock.Unlock();

                if ((exchange.Wait(MaxConnectionTime) == false) || (exchange.Response() != _T("OK"))) {

                    result = Core::ERROR_ASYNC_ABORTED;
                } else if (_networkRequest.Set() == true) {
                    // Refresh the enabled network list !!
                    Submit(&_networkRequest);
                    index->second.State(ConfigInfo::DISABLED);
                }

                Revoke(&exchange);
            } else {
                _adminLock.Unlock();
            }

            return (result);
        }
        inline uint32_t SetKey(const string& SSID, const string& key, const string& value)
        {
            uint32_t result = Core::ERROR_UNKNOWN_KEY;

            _adminLock.Lock();

            EnabledContainer::iterator index(_enabled.find(SSID));

            if (index != _enabled.end()) {

                result = Core::ERROR_NONE;

                CustomRequest exchange(string(_TXT("SET_NETWORK ")) + Core::NumberType<uint32_t>(index->second.Id()).Text() + ' ' + key + ' ' + value);

                Submit(&exchange);

                _adminLock.Unlock();

                if ((exchange.Wait(MaxConnectionTime) == false) || (exchange.Response() != _T("OK"))) {

                    result = Core::ERROR_ASYNC_ABORTED;
                } else if ((key == Config::PSK) || (key == Config::PASSWORD)) {
                    // These elements are not returned upon request, Save them ourselves.
                    index->second.Secret(value);
                }

                Revoke(&exchange);
            } else {
                _adminLock.Unlock();
            }

            return (result);
        }
        inline uint32_t GetKey(const uint32_t id, const string& key, string& value) const
        {

            uint32_t result = Core::ERROR_UNKNOWN_KEY;
            CustomRequest exchange(string(_TXT("GET_NETWORK ")) + Core::NumberType<uint32_t>(id).Text() + ' ' + key);

            Submit(&exchange);

            if ((exchange.Wait(MaxConnectionTime) == false) && (exchange.Response() != _T("FAIL"))) {
                result = Core::ERROR_ASYNC_ABORTED;
            } else {
                result = Core::ERROR_NONE;
                value = exchange.Response();
            }

<<<<<<< HEAD
            Revoke(&exchange);

            return (result);
=======
            Revoke (&exchange);
        }
        else {
            _adminLock.Unlock();
>>>>>>> ef8aa6e9
        }

        inline uint32_t GetKey(const string& SSID, const string& key, string& value) const
        {
            uint32_t result = Core::ERROR_UNKNOWN_KEY;

            _adminLock.Lock();

            EnabledContainer::const_iterator index(_enabled.find(SSID));

            if (index != _enabled.end()) {

                result = Core::ERROR_NONE;
                string secret = index->second.Secret();

                uint32_t id = index->second.Id();

                _adminLock.Unlock();

                if (((result = GetKey(id, key, value)) == Core::ERROR_NONE) && ((key == Config::PSK) || (key == Config::PASSWORD))) {

                    // These elements are not returned upon request, Save them ourselves.
                    value = secret;
                }
            } else {
                _adminLock.Unlock();
            }

            return (result);
        }
        // These methods (add/add/update) are assumed to be running in a locked context.
        // Completion of requests are running in a locked context, so oke to update maps/lists
        void Add(const uint64_t& bssid, const NetworkInfo& entry);
        void Add(const string& ssid, const bool current, const uint64_t& bssid);
        void Update(const string& status);
        void Update(const uint64_t& bssid, const string& ssid, const uint32_t id, uint32_t frequency, const int32_t signal, const uint16_t pairs, const uint32_t keys, const uint32_t throughput);
        void Update(const uint64_t& bssid, const uint32_t id, const uint32_t throughput);
        void Update(const string& ssid, const uint32_t id, const bool succeeded);
        void Reevaluate();
        virtual uint16_t SendData(uint8_t* dataFrame, const uint16_t maxSendSize);
        virtual uint16_t ReceiveData(uint8_t* dataFrame, const uint16_t receivedSize);

        void Revoke(const Request* id) const
        {
            _adminLock.Lock();

            std::list<Request*>::iterator index(std::find(_requests.begin(), _requests.end(), id));

            if (index != _requests.end()) {
                bool retrigger(index == _requests.begin());
                _requests.erase(index);

                if (retrigger == true) {
                    const_cast<Controller*>(this)->Trigger();
                }
            }
            _adminLock.Unlock();
        }

        virtual void StateChange()
        {
            TRACE_L1("StateChange: %s\n", IsOpen() ? _T("true") : _T("false"));
        }

        void Abort()
        {
            _adminLock.Lock();

            while (_requests.size() != 0) {
                Request* current = _requests.front();
                _requests.pop_front();
                current->Completed(EMPTY_STRING, true);
            }

            _adminLock.Unlock();
        }

        void Submit(Request* data) const
        {

<<<<<<< HEAD
            _adminLock.Lock();
=======
        _adminLock.Lock();

        ASSERT(std::find(_requests.begin(), _requests.end(), data) == _requests.end());
>>>>>>> ef8aa6e9

            _requests.push_back(data);

            if (_requests.size() == 1) {
                _adminLock.Unlock();

                const_cast<Controller*>(this)->Trigger();
            } else {
                TRACE_L1("Submit does not trigger, there are %d messages pending [%s,%s]", static_cast<unsigned int>(_requests.size()), _requests.front()->Original().c_str(), _requests.front()->Message().c_str());
                _adminLock.Unlock();
            }
        }

    private:
        mutable Core::CriticalSection _adminLock;
        mutable std::list<Request*> _requests;
        NetworkInfoContainer _networks;
        EnabledContainer _enabled;
        uint32_t _error;
        Core::IDispatchType<const events>* _callback;
        ScanRequest _scanRequest;
        DetailRequest _detailRequest;
        NetworkRequest _networkRequest;
        StatusRequest _statusRequest;
    };
}
} // namespace WPEFramework::WPASupplicant

#endif // WPASUPPLICANT_CONTROLLER_H<|MERGE_RESOLUTION|>--- conflicted
+++ resolved
@@ -1293,38 +1293,20 @@
 
             _adminLock.Lock();
 
-<<<<<<< HEAD
             EnabledContainer::const_iterator index(_enabled.find(SSID));
 
-            bool result = ((index != _enabled.end()) && (index->second.IsEnabled() == true));
-=======
-        bool status = false;
-        do {
-            if (BaseClass::IsOpen() == false) {
-                BaseClass::Close(100);
->>>>>>> ef8aa6e9
-
-            _adminLock.Unlock();
-
-            return (result);
+            bool status = false;
+            do {
+                if (BaseClass::IsOpen() == false) {
+                  BaseClass::Close(100);
+              
+                return (result);
         }
         inline bool IsSelected(const string& SSID) const
         {
 
-<<<<<<< HEAD
-            _adminLock.Lock();
-
-            EnabledContainer::const_iterator index(_enabled.find(SSID));
-
-            bool result = ((index != _enabled.end()) && (index->second.IsSelected() == true));
-
-            _adminLock.Unlock();
-
-            return (result);
-        }
-        inline bool Hidden(const string& SSID) const
-        {
-=======
+            _adminLock.Lock();
+
             CustomRequest exchange (string(_TXT("PING")));
             Submit(&exchange);
 
@@ -1337,9 +1319,6 @@
 
         return status;
     }
->>>>>>> ef8aa6e9
-
-            bool result = false;
 
             _adminLock.Lock();
 
@@ -1492,16 +1471,11 @@
                 value = exchange.Response();
             }
 
-<<<<<<< HEAD
-            Revoke(&exchange);
-
-            return (result);
-=======
-            Revoke (&exchange);
+
+          Revoke (&exchange);
         }
         else {
             _adminLock.Unlock();
->>>>>>> ef8aa6e9
         }
 
         inline uint32_t GetKey(const string& SSID, const string& key, string& value) const
@@ -1582,13 +1556,9 @@
         void Submit(Request* data) const
         {
 
-<<<<<<< HEAD
-            _adminLock.Lock();
-=======
         _adminLock.Lock();
 
         ASSERT(std::find(_requests.begin(), _requests.end(), data) == _requests.end());
->>>>>>> ef8aa6e9
 
             _requests.push_back(data);
 
